from numpy import any, asarray

def tupleize(args):
    """
    Coerce a list of arguments to a tuple
    """
    if isinstance(args[0], tuple):
        return args[0]
    else:
        return tuple(args)

def listify(lst, dim):
    """
    Flatten lists of indices and ensure bounded by a known dim
    """
    if not all([l.dtype == int for l in lst]):
        raise ValueError("indices must be integers")

    if any(asarray(lst) >= dim):
        raise ValueError("indices out of bounds for axis with size %s" % dim)

    return lst.flatten()

def slicify(slc, dim):
    """
    Force a slice to have defined start, stop, and step from a known dim
    """
    if isinstance(slc, slice):
        if slc.start is None and slc.stop is None and slc.step is None:
            return slice(0, dim, 1)

        elif slc.start is None and slc.step is None:
            return slice(0, slc.stop, 1)

        elif slc.stop is None and slc.step is None:
            return slice(slc.start, dim, 1)

        elif slc.step is None:
            return slice(slc.start, slc.stop, 1)

        else:
            return slc

    elif isinstance(slc, int):
        return slice(slc, slc+1, 1)

    else:
<<<<<<< HEAD
        raise ValueError("Type for slice %s not recongized" % type(slc))
=======
        raise ValueError("Type for slice %s not recongized" % type(slc))

"""
Functions used in tests
"""

def allclose(a, b):
    from numpy import allclose
    return (a.shape == b.shape) and allclose(a, b)
>>>>>>> b15af539
<|MERGE_RESOLUTION|>--- conflicted
+++ resolved
@@ -45,9 +45,6 @@
         return slice(slc, slc+1, 1)
 
     else:
-<<<<<<< HEAD
-        raise ValueError("Type for slice %s not recongized" % type(slc))
-=======
         raise ValueError("Type for slice %s not recongized" % type(slc))
 
 """
@@ -56,5 +53,4 @@
 
 def allclose(a, b):
     from numpy import allclose
-    return (a.shape == b.shape) and allclose(a, b)
->>>>>>> b15af539
+    return (a.shape == b.shape) and allclose(a, b)