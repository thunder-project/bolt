--- conflicted
+++ resolved
@@ -42,8 +42,6 @@
             return slc
 
     elif isinstance(slc, int):
-<<<<<<< HEAD
-
         return slice(slc, slc+1, 1)
 
     else:
@@ -55,7 +53,4 @@
 
 def allclose(a, b):
     from numpy import allclose
-    return (a.shape == b.shape) and allclose(a, b)
-=======
-        return slice(slc, slc+1, 1)
->>>>>>> adeefd65
+    return (a.shape == b.shape) and allclose(a, b)