--- conflicted
+++ resolved
@@ -1,7 +1,3 @@
-<<<<<<< HEAD
-from construct import barray
-=======
 from bolt.factory import array, ones, zeros, randn
 
-__version__ = "0.1.0.dev"
->>>>>>> af0c661a
+__version__ = "0.1.0.dev"