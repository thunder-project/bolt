from numpy import ndarray

def tupleize(arg):
    """
    Coerce singletons and lists and ndarrays to tuples
    """
    if not isinstance(arg, (tuple, list, ndarray)):
        return tuple((arg,))
    elif isinstance(arg, (list, ndarray)):
        return tuple(arg)
    else:
        return arg

def argpack(args):
    """
    Coerce a list of arguments to a tuple
    """
    if isinstance(args[0], tuple):
        return args[0]
    else:
        return tuple(args)

def check_axes(shape, axes):
    """
    Checks to see if a list of axes are contained within the shape of a BoltArray

    Throws a ValueError if the axes are not valid for the given shape.

    Parameters
    ----------
    shape: tuple[int]
        the shape of a BoltArray
    axes: tuple[int]
        the axes to check against shape
    """
<<<<<<< HEAD
    valid = all([(axis < len(shape) - 1) and (axis >= 0) for axis in axes])
=======
    valid = all([(axis < len(shape)) and (axis >= 0) for axis in axes])
>>>>>>> bcc83b38
    if not valid:
        raise ValueError("axes not valid for an ndarray of shape: %s" % str(shape))

def allclose(a, b):
    """
    Test that a and b are close and match in shape
    """
    from numpy import allclose
    return (a.shape == b.shape) and allclose(a, b)

def tuplesort(seq):

    return sorted(range(len(seq)), key=seq.__getitem__)<|MERGE_RESOLUTION|>--- conflicted
+++ resolved
@@ -33,11 +33,7 @@
     axes: tuple[int]
         the axes to check against shape
     """
-<<<<<<< HEAD
-    valid = all([(axis < len(shape) - 1) and (axis >= 0) for axis in axes])
-=======
     valid = all([(axis < len(shape)) and (axis >= 0) for axis in axes])
->>>>>>> bcc83b38
     if not valid:
         raise ValueError("axes not valid for an ndarray of shape: %s" % str(shape))
 
