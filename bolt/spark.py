--- conflicted
+++ resolved
@@ -249,13 +249,9 @@
         return self._rdd
 
     def display(self):
-<<<<<<< HEAD
-        return str(asarray(self._rdd.take(10)))
+        for x in self._rdd.take(10):
+            print x
 
     def layout(self):
         from bolt.display import DisplayArrayJoint
-        DisplayArrayJoint().draw(self.keys.shape, self.values.shape)
-=======
-        for x in self._rdd.take(10):
-            print x
->>>>>>> 8308291a
+        DisplayArrayJoint().draw(self.keys.shape, self.values.shape)