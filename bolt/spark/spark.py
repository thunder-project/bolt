--- conflicted
+++ resolved
@@ -20,7 +20,6 @@
     def _constructor(self):
         return BoltArraySpark
 
-<<<<<<< HEAD
     @staticmethod
     def fromarray(arry, context, split=1):
 
@@ -73,8 +72,6 @@
     Functional operators
     """
 
-=======
->>>>>>> 1860447f
     # TODO handle shape changes
     # TODO add axes
     def map(self, func):
