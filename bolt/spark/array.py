--- conflicted
+++ resolved
@@ -1,8 +1,4 @@
-<<<<<<< HEAD
-from numpy import asarray, unravel_index, prod, mod, ndarray, ceil,  r_, int16, sort, argsort
-=======
-from numpy import asarray, unravel_index, prod, mod, ndarray, ceil, zeros, where, arange, int16
->>>>>>> 96c00bf6
+from numpy import asarray, unravel_index, prod, mod, ndarray, ceil,  zeros, where, arange, r_, int16, sort, argsort
 from itertools import groupby
 
 from bolt.spark.utils import slicify, listify
@@ -214,7 +210,6 @@
         s = Swapper(k, v, int16, size)
         return s.chunk(self._rdd)
 
-<<<<<<< HEAD
     def transpose(self, permutation):
         
         p = asarray(permutation)
@@ -241,7 +236,7 @@
         arr = arr.values.transpose(tuple(p_values.tolist()))
         
         return arr
-=======
+
     def squeeze(self, axis=None):
 
         if not any([d == 1 for d in self.shape]):
@@ -275,7 +270,6 @@
         shape = tuple([ss for ii, ss in enumerate(self.shape) if ii not in drop])
         split = len([d for d in range(self.keys.ndim) if d not in drop])
         return self._constructor(rdd, shape=shape, split=split).__finalize__(self)
->>>>>>> 96c00bf6
 
     @property
     def shape(self):
