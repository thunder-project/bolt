<<<<<<< HEAD
from numpy import asarray, unravel_index, prod, mod, ndarray, ceil,  r_, int16, sort, argsort
=======
from numpy import asarray, unravel_index, prod, mod, ndarray, ceil, int16
>>>>>>> 3299c345
from itertools import groupby

from bolt.spark.utils import slicify, listify
from bolt.base import BoltArray


class BoltArraySpark(BoltArray):

    _metadata = BoltArray._metadata + ['_shape', '_split']

    def __init__(self, rdd, shape=None, split=None):
        self._rdd = rdd
        self._shape = shape
        self._split = split
        self._mode = 'spark'

    @property
    def _constructor(self):
        return BoltArraySpark

    def __array__(self):
        return self.toarray()

    # TODO handle shape changes
    # TODO add axes
    def map(self, func):
        return self._constructor(self._rdd.mapValues(func)).__finalize__(self)

    # TODO add axes
    def reduce(self, func):
        return self._constructor(self._rdd.values().reduce(func)).__finalize__(self)

    def collect(self):
        return self._rdd.collect()

    # TODO add axes
    def sum(self, axis=0):
        return self._constructor(self._rdd.sum()).__finalize__(self)

    def concatenate(self, arry, axis=0):
        """
        Concatenate with another bolt spark array
        """
        if isinstance(arry, ndarray):
            from bolt.spark.construct import ConstructSpark
            arry = ConstructSpark.array(arry, self._rdd.context, axes=range(0, self.split))
        else:
            if not isinstance(arry, BoltArraySpark):
                raise ValueError("other must be local array or spark array, got %s" % type(arry))

        if not all([x == y if not i == axis else True
                    for i, (x, y) in enumerate(zip(self.shape, arry.shape))]):
            raise ValueError("all the input array dimensions except for "
                             "the concatenation axis must match exactly")

        if not self.split == arry.split:
            raise NotImplementedError("two arrays must have the same split ")

        if axis < self.split:
            shape = self.keys.shape

            def key_func(key):
                key = list(key)
                key[axis] += shape[axis]
                return tuple(key)

            rdd = self._rdd.union(arry._rdd.map(lambda (k, v): (key_func(k), v)))

        else:
            from numpy import concatenate as npconcatenate
            shift = axis - self.split
            rdd = self._rdd.join(arry._rdd).map(lambda (k, v): (k, npconcatenate(v, axis=shift)))

        shape = tuple([x + y if i == axis else x
                      for i, (x, y) in enumerate(zip(self.shape, arry.shape))])

        return self._constructor(rdd, shape=shape).__finalize__(self)

    def getbasic(self, index):
        """
        Basic indexing
        """
        index = tuple([slicify(s, d) for (s, d) in zip(index, self.shape)])
        key_slices = index[0:self.split]
        value_slices = index[self.split:]

        def key_check(key):
            check = lambda kk, ss: ss.start <= kk < ss.stop and mod(kk - ss.start, ss.step) == 0
            out = [check(k, s) for k, s in zip(key, key_slices)]
            return all(out)

        def key_func(key):
            return tuple([(k - s.start)/s.step for k, s in zip(key, key_slices)])

        filtered = self._rdd.filter(lambda (k, v): key_check(k))
        rdd = filtered.map(lambda (k, v): (key_func(k), v[value_slices]))
        shape = tuple([int(ceil((s.stop - s.start) / float(s.step))) for s in index])
        split = self.split
        return rdd, shape, split

    def getadvanced(self, index):
        """
        Advanced indexing
        """
        index = [asarray(i) for i in index]
        shape = index[0].shape
        if not all([i.shape == shape for i in index]):
            raise ValueError("shape mismatch: indexing arrays could not be broadcast "
                             "together with shapes " +
                             ("%s " * self.ndim) % tuple([i.shape for i in index]))

        index = tuple([listify(i, d) for (i, d) in zip(index, self.shape)])

        key_tuples = zip(*index[0:self.split])
        value_tuples = zip(*index[self.split:])

        d = {}
        for k, g in groupby(zip(value_tuples, key_tuples), lambda x: x[1]):
            d[k] = map(lambda x: x[0], list(g))

        def key_check(key):
            return key in key_tuples

        def key_func(key):
            return unravel_index(key, shape)

        filtered = self._rdd.filter(lambda (k, v): key_check(k))
        flattened = filtered.flatMap(lambda (k, v): [(k, v[i]) for i in d[k]])
        indexed = flattened.zipWithIndex()
        rdd = indexed.map(lambda ((_, v), ind): (key_func(ind), v))
        split = len(shape)
        return rdd, shape, split

    def __getitem__(self, index):

        if not isinstance(index, tuple):
            index = (index,)

        if len(index) > self.ndim:
            raise ValueError("Too many indices for array")

        if not all([isinstance(i, (slice, int, list, set, ndarray)) for i in index]):
            raise ValueError("Each index must either be a slice, int, list, set, or ndarray")

        if len(index) < self.ndim:
            index += tuple([slice(0, None, None) for _ in range(self.ndim - len(index))])

        index = tuple([i[0] if isinstance(i, list) and len(i) == 1 else i for i in index])

        if all([isinstance(i, (slice, int)) for i in index]):
            rdd, shape, split = self.getbasic(index)

        elif all([isinstance(i, (set, list, ndarray)) for i in index]):
            rdd, shape, split = self.getadvanced(index)

        else:
            raise NotImplementedError("Cannot mix basic indexing (slices and ints) with "
                                      "advanced indexing (lists and ndarrays) across axes")

        return self._constructor(rdd, shape=shape, split=split).__finalize__(self)

    # TODO: once self.dtype is implemented, change int16 to self.dtype

    def swap(self, key_axes, value_axes, size=150):

        if len(key_axes) == self.keys.shape:
            raise ValueError('Cannot perform a swap that would '
                             'end up with all data on a single key')

        from bolt.spark.swap import Swapper, Dims

        k = Dims(shape=self.keys.shape, axes=key_axes)
        v = Dims(shape=self.values.shape, axes=value_axes)
        s = Swapper(k, v, int16, size)

        chunks = s.chunk(self._rdd)
        rdd = s.extract(chunks)
        shape = s.getshape()
        split = self.split - len(key_axes) + len(value_axes)

        return self._constructor(rdd, shape=tuple(shape), split=split)

    def chunk(self, key_axes, value_axes, size):

        from bolt.spark.swap import Swapper, Dims

        k = Dims(shape=self.keys.shape, axes=key_axes)
        v = Dims(shape=self.values.shape, axes=value_axes)
        s = Swapper(k, v, int16, size)
        return s.chunk(self._rdd)

    def transpose(self, permutation):
        
        p = asarray(permutation)
        split = self.split

        # compute the keys/value axes that need to be swapped
        new_keys, new_values = p[:split], p[split:]
        swapping_keys = sort(new_values[new_values < split])
        swapping_values = sort(new_keys[new_keys >= split])
        stationary_keys = sort(new_keys[new_keys < split])
        stationary_values = sort(new_values[new_values >= split])
        
        # compute the permutation that the swap causes
        p_swap = r_[stationary_keys, swapping_values, swapping_keys, stationary_values]

        # compute the extra permutation (p_x)  on top of this that needs to happen to get the full permutation desired
        p_swap_inv = argsort(p_swap)
        p_x = p_swap_inv[p]
        p_keys, p_values = p_x[:split], p_x[split:]-split

        # perform the swap and the the within key/value permutations
        arr = self.swap(swapping_keys, swapping_values-split)
        arr = arr.keys.transpose(tuple(p_keys.tolist()))
        arr = arr.values.transpose(tuple(p_values.tolist()))
        
        return arr

    @property
    def shape(self):
        return self._shape

    @property
    def size(self):
        return prod(self._shape)

    @property
    def ndim(self):
        return len(self._shape)

    @property
    def split(self):
        return self._split

    @property
    def mask(self):
        return tuple([1] * len(self.keys.shape) + [0] * len(self.values.shape))

    @property
    def keys(self):
        from bolt.spark.shapes import Keys
        return Keys(self)

    @property
    def values(self):
        from bolt.spark.shapes import Values
        return Values(self)

    def tolocal(self):
        from bolt.local.array import BoltArrayLocal
        return BoltArrayLocal(self.toarray())

    def toarray(self):
        x = self._rdd.sortByKey().values().collect()
        return asarray(x).reshape(self.shape)

    def tordd(self):
        return self._rdd

    def display(self):
        for x in self._rdd.take(10):
            print x<|MERGE_RESOLUTION|>--- conflicted
+++ resolved
@@ -1,8 +1,4 @@
-<<<<<<< HEAD
 from numpy import asarray, unravel_index, prod, mod, ndarray, ceil,  r_, int16, sort, argsort
-=======
-from numpy import asarray, unravel_index, prod, mod, ndarray, ceil, int16
->>>>>>> 3299c345
 from itertools import groupby
 
 from bolt.spark.utils import slicify, listify
