--- conflicted
+++ resolved
@@ -1,8 +1,4 @@
-<<<<<<< HEAD
-from numpy import asarray, unravel_index, prod, mod, ndarray, ceil
-=======
 from numpy import asarray, unravel_index, prod, mod, ndarray, ceil,  zeros, where, arange, r_, int16, sort, argsort
->>>>>>> 8c508120
 from itertools import groupby
 
 from bolt.spark.utils import slicify, listify
@@ -30,7 +26,6 @@
     def __array__(self):
         return self.toarray()
 
-<<<<<<< HEAD
     # TODO handle shape changes
     # TODO add axes
     # TODO handle potential dtype changes
@@ -40,10 +35,9 @@
         if dtype is None:
             dtype = self._dtype
         return self._constructor(self._rdd.mapValues(func), dtype=dtype).__finalize__(self)
-=======
+
     def cache(self):
         self._rdd.cache()
->>>>>>> 8c508120
 
     def unpersist(self):
         self._rdd.unpersist()
@@ -556,8 +550,5 @@
         for x in self._rdd.take(10):
             print x
 
-<<<<<<< HEAD
     def astype(self, new_dtype):
-        return self.map(lambda array:array.astype(new_dtype), dtype=new_dtype)
-=======
->>>>>>> 8c508120
+        return self.map(lambda array:array.astype(new_dtype), dtype=new_dtype)