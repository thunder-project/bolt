from __future__ import print_function
from numpy import asarray, unravel_index, prod, mod, ndarray, ceil, where, \
    r_, sort, argsort, array, random
from itertools import groupby

from bolt.base import BoltArray
from bolt.spark.stack import StackedArray
from bolt.spark.utils import *
from bolt.spark.statcounter import StatCounter
<<<<<<< HEAD
from bolt.utils import slicify, listify, tupleize, argpack, check_axes, istransposeable, isreshapeable, prime_factors
=======
from bolt.utils import slicify, listify, tupleize, argpack, inshape
>>>>>>> 597fcad2


class BoltArraySpark(BoltArray):

    _metadata = BoltArray._metadata + ['_shape', '_split', '_dtype']

    def __init__(self, rdd, shape=None, split=None, dtype=None):
        self._rdd = rdd
        self._shape = shape
        self._split = split
        self._dtype = dtype
        self._mode = 'spark'

    @property
    def _constructor(self):
        return BoltArraySpark

    def __array__(self):
        return self.toarray()

    def cache(self):
        self._rdd.cache()

    def unpersist(self):
        self._rdd.unpersist()

    def stack(self, stack_size=None):
        """
        Aggregates records of a distributed array.

        Stacking should improve the performance of vectorized operations,
        but the resulting Stacked object only exposes a restricted set
        of operations (e.g. map, reduce). The unstack method can be used
        to restore the full bolt array.

        Parameters
        ----------
        stack_size: int, optional, default=None
            The maximum size for each stack (number of original records),
            will aggregate groups of records per partition up to this size.

        Returns
        -------
        Stacked
        """
        stk = StackedArray(self._rdd, shape=self.shape, split=self.split, stack_size=stack_size)
        return stk._stack()

    def _align(self, axis):
        """
        Align spark array so that axes for iteration are in the keys.

        This operation is applied before most functional operators.
        It ensures that the specified axes are valid, and swaps
        key/value axes so that functional operators can be applied
        over the correct records.

        Parameters
        ---------
        axis: tuple[int]
            One or more axes that wil be iterated over by a functional operator
        """
        # ensure that the specified axes are valid
        inshape(self.shape, axis)

        # find the value axes that should be moved into the keys (axis >= split)
        tokeys = [(a - self.split) for a in axis if a >= self.split]

        # find the key axes that should be moved into the values (axis < split)
        tovalues = [a for a in range(self.split) if a not in axis]

        if tokeys or tovalues:
            return self.swap(tovalues, tokeys)
        else:
            return self

    def map(self, func, axis=None, noswap=False):
        """
        Applies a function to every element across the specified axis.
        """
        axes = func_axes(self, axis, noswap)

        swapped = self._align(axes)

        # try to compute the size of each mapped element by applying func to a random array
        newshape = None
        try:
            newshape = func(random.randn(*swapped.values.shape).astype(self.dtype)).shape
        except Exception:
            first = swapped._rdd.first()
            if first:
                # eval func on the first element
                mapped = func(first[1])
                newshape = mapped.shape

        rdd = swapped._rdd.mapValues(func)

        # reshaping will fail if the elements aren't uniformly shaped
        def check(v):
            if v.shape != newshape:
                raise Exception("Map operation did not produce values of uniform shape.")
            return v

        rdd = rdd.mapValues(lambda v: check(v))
        shape = tuple([swapped._shape[axis] for axis in axes] + list(newshape))

        return self._constructor(rdd, shape=shape, split=swapped.split).__finalize__(swapped)

    def filter(self, func, axis=None, noswap=False):
        """
        Filter must do a count in order to get the shape, followed by a re-keying

        (x, y) -> (a, b)
        filter(func, axes=(0,2))
        (x, a) -> (y, b)

        Since arbitrary rows can be filtered out, the keys are just linearized after the filter.
        """
        axes = func_axes(self, axis, noswap)

        if len(axes) != 1:
            raise NotImplementedError("Filtering over multiple axes will not be "
                                      "supported until SparseBoltArray is implemented.")

        swapped = self._align(axes)

        rdd = swapped._rdd.values().filter(func)

        # count the resulting array in order to reindex (linearize) the keys
        count, zipped = zip_with_index(rdd)
        if not count:
            count = zipped.count()
        reindexed = zipped.map(lambda kv: (kv[1], kv[0]))

        remaining = [swapped.shape[dim] for dim in range(len(swapped.shape)) if dim not in axes]
        if count != 0:
            shape = tuple([count] + remaining)
        else:
            shape = (0,)

        return self._constructor(reindexed, shape=shape, split=swapped.split).__finalize__(swapped)

    def reduce(self, func, axis=None, noswap=False):
        """

        Simple case:
        - (x, y, a, b) -> (5, 10, 15, 20)
        - reduce(func, axes=(0, 1))
        - (1, a, b) -> (1, 15, 20)

        Complicated case:
        - (x, y, a, b) -> (5, 10, 15, 20)
        - reduce(func, axes=(0, 2))
        - (x, y, a, b) -> (x, a, y, b)
        - (1, y, b) -> (1, 10, 20)

        newshape = (1, (shape of non-reduced axes))
        The ordering of the non-reduced axes is maintained after the reduce

        TODO: Better docstring
        """

        from bolt.local.array import BoltArrayLocal
        from numpy import ndarray

        axes = func_axes(self, axis, noswap)

        swapped = self._align(axes)
        arr = swapped._rdd.values().reduce(func)

        if not isinstance(arr, ndarray):
            # the result of a reduce can also be a scalar
            return arr
        elif arr.shape == (1,):
            # ndarrays with single values in them should be converted into scalars
            return arr[0]

        return BoltArrayLocal(arr)

    def _stats(self, axes, stats):
        swapped = self._align(axes)

        def reducer(left, right):
            return left.combine(right)

        return swapped._rdd.values()\
                           .mapPartitions(lambda i: [StatCounter(values=i, stats=stats)])\
                           .reduce(reducer)

    def mean(self, axis=None):
        axes = reducer_axes(self, axis)

        from bolt.local.array import BoltArrayLocal
        res = BoltArrayLocal(self._stats(axes, stats='mean').mean())

        return extract_scalar(res)

    def var(self, axis=None):
        axes = reducer_axes(self, axis)

        from bolt.local.array import BoltArrayLocal
        res = BoltArrayLocal(self._stats(axes, stats='variance').variance())

        return extract_scalar(res)

    def std(self, axis=None):
        axes = reducer_axes(self, axis)

        from bolt.local.array import BoltArrayLocal
        res = BoltArrayLocal(self._stats(axes, stats='stdev').stdev())

        return extract_scalar(res)

    def sum(self, axis=None):
        axes = reducer_axes(self, axis)

        from operator import add
        return self.reduce(add, axes)

    def max(self, axis=None):
        axes = reducer_axes(self, axis)

        from numpy import maximum
        return self.reduce(maximum, axes)

    def min(self, axis=None):
        axes = reducer_axes(self, axis)

        from numpy import minimum
        return self.reduce(minimum, axes)

    def concatenate(self, arry, axis=0):
        """
        Concatenate with another array.
        """
        if isinstance(arry, ndarray):
            from bolt.spark.construct import ConstructSpark
            arry = ConstructSpark.array(arry, self._rdd.context, axis=range(0, self.split))
        else:
            if not isinstance(arry, BoltArraySpark):
                raise ValueError("other must be local array or spark array, got %s" % type(arry))

        if not all([x == y if not i == axis else True
                    for i, (x, y) in enumerate(zip(self.shape, arry.shape))]):
            raise ValueError("all the input array dimensions except for "
                             "the concatenation axis must match exactly")

        if not self.split == arry.split:
            raise NotImplementedError("two arrays must have the same split ")

        if axis < self.split:
            shape = self.keys.shape

            def key_func(key):
                key = list(key)
                key[axis] += shape[axis]
                return tuple(key)

            rdd = self._rdd.union(arry._rdd.map(lambda kv: (key_func(kv[0]), kv[1])))

        else:
            from numpy import concatenate as npconcatenate
            shift = axis - self.split
            rdd = self._rdd.join(arry._rdd).map(lambda kv: (kv[0], npconcatenate(kv[1], axis=shift)))

        shape = tuple([x + y if i == axis else x
                      for i, (x, y) in enumerate(zip(self.shape, arry.shape))])

        return self._constructor(rdd, shape=shape).__finalize__(self)

    def _getbasic(self, index):
        """
        Basic indexing
        """
        index = tuple([slicify(s, d) for (s, d) in zip(index, self.shape)])
        key_slices = index[0:self.split]
        value_slices = index[self.split:]

        def key_check(key):
            check = lambda kk, ss: ss.start <= kk < ss.stop and mod(kk - ss.start, ss.step) == 0
            out = [check(k, s) for k, s in zip(key, key_slices)]
            return all(out)

        def key_func(key):
            return tuple([(k - s.start)/s.step for k, s in zip(key, key_slices)])

        filtered = self._rdd.filter(lambda kv: key_check(kv[0]))
        rdd = filtered.map(lambda kv: (key_func(kv[0]), kv[1][value_slices]))
        shape = tuple([int(ceil((s.stop - s.start) / float(s.step))) for s in index])
        split = self.split
        return rdd, shape, split

    def _getadvanced(self, index):
        """
        Advanced indexing
        """
        index = [asarray(i) for i in index]
        shape = index[0].shape
        if not all([i.shape == shape for i in index]):
            raise ValueError("shape mismatch: indexing arrays could not be broadcast "
                             "together with shapes " + ("%s " * self.ndim)
                             % tuple([i.shape for i in index]))

        index = tuple([listify(i, d) for (i, d) in zip(index, self.shape)])

        # build tuples with target indices
        key_tuples = list(zip(*index[0:self.split]))
        value_tuples = list(zip(*index[self.split:]))

        # build dictionary to look up targets in values
        d = {}
        for k, g in groupby(zip(value_tuples, key_tuples), lambda x: x[1]):
            d[k] = map(lambda x: x[0], list(g))

        def key_check(key):
            return key in key_tuples

        def key_func(key):
            return unravel_index(key, shape)

        # filter records based on key targets
        filtered = self._rdd.filter(lambda kv: key_check(kv[0]))

        # subselect and flatten records based on value targets (if they exist)
        if len(value_tuples) > 0:
            flattened = filtered.flatMap(lambda kv: [(kv[0], kv[1][i]) for i in d[kv[0]]])
        else:
            flattened = filtered

        # reindex
        indexed = flattened.zipWithIndex()
        rdd = indexed.map(lambda kkv: (key_func(kkv[1]), kkv[0][1]))
        split = len(shape)

        return rdd, shape, split

    def __getitem__(self, index):

        index = tupleize(index)

        if len(index) > self.ndim:
            raise ValueError("Too many indices for array")

        if not all([isinstance(i, (slice, int, list, set, ndarray)) for i in index]):
            raise ValueError("Each index must either be a slice, int, list, set, or ndarray")

        # fill unspecified axes with full slices
        if len(index) < self.ndim:
            index += tuple([slice(0, None, None) for _ in range(self.ndim - len(index))])

        # convert ints to lists if not all ints and slices
        if not all([isinstance(i, (int, slice)) for i in index]):
            index = tuple([[i] if isinstance(i, int) else i for i in index])

        # select basic or advanced indexing
        if all([isinstance(i, (slice, int)) for i in index]):
            rdd, shape, split = self._getbasic(index)
        elif all([isinstance(i, (set, list, ndarray)) for i in index]):
            rdd, shape, split = self._getadvanced(index)
        else:
            raise NotImplementedError("Cannot mix basic indexing (slices and ints) with "
                                      "advanced indexing (lists and ndarrays) across axes")

        result = self._constructor(rdd, shape=shape, split=split).__finalize__(self)

        # squeeze out int dimensions (and squeeze to singletons if all ints)
        if all([isinstance(i, int) for i in index]):
            return result.squeeze().toarray()[()]
        else:
            tosqueeze = tuple([i for i in index if isinstance(i, int)])
            return result.squeeze(tosqueeze)

    def swap(self, key_axes, value_axes, size=150):

        key_axes, value_axes = tupleize(key_axes), tupleize(value_axes)

        if len(key_axes) == self.keys.ndim and len(value_axes) == 0:
            raise ValueError('Cannot perform a swap that would '
                             'end up with all data on a single key')

        if len(key_axes) == 0 and len(value_axes) == 0:
            return self

        if self.values.ndim == 0:
            rdd = self._rdd.mapValues(lambda v: array(v, ndmin=1))
            value_shape = (1,)
        else:
            rdd = self._rdd
            value_shape = self.values.shape

        from bolt.spark.swap import Swapper, Dims

        k = Dims(shape=self.keys.shape, axes=key_axes)
        v = Dims(shape=value_shape, axes=value_axes)
        s = Swapper(k, v, self.dtype, size)

        chunks = s.chunk(rdd)
        rdd = s.extract(chunks)

        shape = s.getshape()
        split = self.split - len(key_axes) + len(value_axes)

        if self.values.ndim == 0:
            rdd = rdd.mapValues(lambda v: v.squeeze())
            shape = shape[:-1]

        return self._constructor(rdd, shape=tuple(shape), split=split)

    def chunk(self, key_axes, value_axes, size):

        if len(key_axes) == 0 and len(value_axes) == 0:
            return self

        from bolt.spark.swap import Swapper, Dims

        k = Dims(shape=self.keys.shape, axes=key_axes)
        v = Dims(shape=self.values.shape, axes=value_axes)
        s = Swapper(k, v, self.dtype, size)
        return s.chunk(self._rdd)

    def transpose(self, *axes):

        p = asarray(argpack(axes))
        istransposeable(p, range(self.ndim))

        split = self.split

        # compute the keys/value axes that need to be swapped
        new_keys, new_values = p[:split], p[split:]
        swapping_keys = sort(new_values[new_values < split])
        swapping_values = sort(new_keys[new_keys >= split])
        stationary_keys = sort(new_keys[new_keys < split])
        stationary_values = sort(new_values[new_values >= split])
        
        # compute the permutation that the swap causes
        p_swap = r_[stationary_keys, swapping_values, swapping_keys, stationary_values]

        # compute the extra permutation (p_x)  on top of this that needs to happen to get the full permutation desired
        p_swap_inv = argsort(p_swap)
        p_x = p_swap_inv[p]
        p_keys, p_values = p_x[:split], p_x[split:]-split

        # perform the swap and the the within key/value permutations
        arr = self.swap(swapping_keys, swapping_values-split)
        arr = arr.keys.transpose(tuple(p_keys.tolist()))
        arr = arr.values.transpose(tuple(p_values.tolist()))
        
        return arr

    @property
    def T(self):
        return self.transpose(range(self.ndim-1,-1,-1))

    def swapaxes(self, ax1, ax2):

        p = range(self.ndim)
        p[ax1] = ax2
        p[ax2] = ax1

        return self.transpose(p)

    def reshape(self, *new):

        new = argpack(new)
        isreshapeable(new, self.shape)

        if new == self.shape:
            return self

        i = self._simple_reshapeable(new)
        if i == -1:
            raise NotImplementedError("Currently no support for reshaping between keys and values for BoltArraySpark")
        else:
            new_key_shape, new_value_shape = new[:i], new[i:]
            return self.keys.reshape(new_key_shape).values.reshape(new_value_shape)

    def _simple_reshapeable(self, new):
        """
        Check if the requested reshape can be broken into independant reshapes on the keys and values.
        If it can, returns the index in the new shape separating keys from values.
        If it cannot, returns -1
        """

        new = tupleize(new)
        old_key_size = prod(self.keys.shape)
        old_value_size = prod(self.values.shape)

        for i in xrange(len(new)):
            new_key_size = prod(new[:i])
            new_value_size = prod(new[i:])
            if new_key_size == old_key_size and new_value_size == old_value_size:
                return i
                break

        return -1 
        

    def squeeze(self, axis=None):

        if not any([d == 1 for d in self.shape]):
            return self

        if axis is None:
            drop = where(asarray(self.shape) == 1)[0]
        elif isinstance(axis, int):
            drop = asarray((axis,))
        elif isinstance(axis, tuple):
            drop = asarray(axis)
        else:
            raise ValueError("an integer or tuple is required for the axis")

        if any([self.shape[i] > 1 for i in drop]):
            raise ValueError("cannot select an axis to squeeze out which has size greater than one")

        if any(asarray(drop) < self.split):
            kmask = set([d for d in drop if d < self.split])
            kfunc = lambda k: tuple([kk for ii, kk in enumerate(k) if ii not in kmask])
        else:
            kfunc = lambda k: k

        if any(asarray(drop) >= self.split):
            vmask = tuple([d - self.split for d in drop if d >= self.split])
            vfunc = lambda v: v.squeeze(vmask)
        else:
            vfunc = lambda v: v

        rdd = self._rdd.map(lambda kv: (kfunc(kv[0]), vfunc(kv[1])))
        shape = tuple([ss for ii, ss in enumerate(self.shape) if ii not in drop])
        split = len([d for d in range(self.keys.ndim) if d not in drop])
        return self._constructor(rdd, shape=shape, split=split).__finalize__(self)

    @property
    def shape(self):
        return self._shape

    @property
    def size(self):
        return prod(self._shape)

    @property
    def ndim(self):
        return len(self._shape)

    @property
    def split(self):
        return self._split

    @property
    def dtype(self):
        return self._dtype

    @property
    def mask(self):
        return tuple([1] * len(self.keys.shape) + [0] * len(self.values.shape))

    @property
    def keys(self):
        from bolt.spark.shapes import Keys
        return Keys(self)

    @property
    def values(self):
        from bolt.spark.shapes import Values
        return Values(self)

    def tolocal(self):
        from bolt.local.array import BoltArrayLocal
        return BoltArrayLocal(self.toarray())

    def toarray(self):
        x = self._rdd.sortByKey().values().collect()
        return asarray(x).reshape(self.shape)

    def tordd(self):
        return self._rdd

    def display(self):
        for x in self._rdd.take(10):
            print(x)

    def astype(self, dtype):
        rdd = self._rdd.mapValues(lambda v: v.astype(dtype))
        return self._constructor(rdd, dtype=dtype).__finalize__(self)<|MERGE_RESOLUTION|>--- conflicted
+++ resolved
@@ -7,11 +7,7 @@
 from bolt.spark.stack import StackedArray
 from bolt.spark.utils import *
 from bolt.spark.statcounter import StatCounter
-<<<<<<< HEAD
-from bolt.utils import slicify, listify, tupleize, argpack, check_axes, istransposeable, isreshapeable, prime_factors
-=======
-from bolt.utils import slicify, listify, tupleize, argpack, inshape
->>>>>>> 597fcad2
+from bolt.utils import slicify, listify, tupleize, argpack, inshape, check_axes, istransposeable, isreshapeable, prime_factors
 
 
 class BoltArraySpark(BoltArray):
