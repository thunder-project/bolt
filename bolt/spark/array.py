from __future__ import print_function
from numpy import asarray, unravel_index, prod, mod, ndarray, ceil, where, r_, sort, argsort, array
from itertools import groupby

from bolt.base import BoltArray
from bolt.spark.stack import StackedArray
<<<<<<< HEAD
from bolt.spark.utils import zip_with_index, get_kv_shape
=======
from bolt.spark.utils import *
>>>>>>> 19ef88c6
from bolt.spark.statcounter import StatCounter
from bolt.utils import slicify, listify, tupleize, argpack, check_axes


class BoltArraySpark(BoltArray):

    _metadata = BoltArray._metadata + ['_shape', '_split', '_dtype']

    def __init__(self, rdd, shape=None, split=None, dtype=None):
        self._rdd = rdd
        self._shape = shape
        self._split = split
        self._dtype = dtype
        self._mode = 'spark'

    @property
    def _constructor(self):
        return BoltArraySpark

    def __array__(self):
        return self.toarray()

    def cache(self):
        self._rdd.cache()

    def unpersist(self):
        self._rdd.unpersist()

    def stack(self, stack_size=None):
        """
        Aggregates records of a distributed array.

        Stacking should improve the performance of vectorized operations,
        but the resulting Stacked object only exposes a restricted set
        of operations (e.g. map, reduce). The unstack method can be used
        to restore the full bolt array.

        Parameters
        ----------
        stack_size: int, optional, default=None
            The maximum size for each stack (number of original records),
            will aggregate groups of records per partition up to this size.

        Returns
        -------
        Stacked
        """
        stk = StackedArray(self._rdd, shape=self.shape, split=self.split, stack_size=stack_size)
        return stk._stack()

    def _configure_axes(self, key_axes):
        """
        The common prefix for functional operations:
            1) Ensures that the specified axes are valid
            2) Swaps key/value axes if necessary so that the underlying RDD operation is applied to the correct records

        Parameters
        ---------
        key_axes: tuple[int]
            axes that wil be iterated over during the application of a functional operator
        """
        # ensure that the specified axes are valid
        check_axes(self.shape, key_axes)

        axis_set = set(key_axes)

        split = self.split

        # find the value axes that should be moved into the keys (axis >= split)
        to_keys = [(a - split) for a in key_axes if a >= split]

        # find the key axes that should be moved into the values (axis < split)
        to_values = [a for a in range(split) if a not in axis_set]

        print("to_keys: {0}, to_values: {1}".format(str(to_keys), str(to_values)))
        if to_keys or to_values:
            return self.swap(to_values, to_keys)
        return self

<<<<<<< HEAD
    def _func_axes(self, axis, noswap):
        if noswap:
            axes = range(self.split)
            if axis != axes:
                raise ValueError("axis must match key axes if noswap == True")
            return axes
        if axis is None:
            axis = 0
        return tupleize(axis)

=======
>>>>>>> 19ef88c6
    def map(self, func, axis=None, dtype=None, noswap=False):
        """
        Applies a function to every element across the specified axis.

        What about the scenario when a map returns an ndarray per mapped element??

        TODO: Better docstring
        """

        from numpy import random

<<<<<<< HEAD
        axes = self._func_axes(axis, noswap)
=======
        axes = func_axes(self, axis, noswap)
>>>>>>> 19ef88c6

        # this check is to handle using self.map to implement astype(),
        # where we have to pass in the new dtype to _constructor()
        # any other case we don't use the parameter, so we set it to
        # the object's current attribute
        if dtype is None:
            dtype = self._dtype

<<<<<<< HEAD
        axes = sorted(axes)
=======
>>>>>>> 19ef88c6
        _, value_shape = get_kv_shape(self.shape, axes)
        swapped = self._configure_axes(axes)

        # Try to compute the size of each mapped element by applying func to a random array
        element_shape = None
        try:
            element_shape = func(random.randn(*value_shape)).shape
        except Exception:
            first_elem = swapped._rdd.first()
            if first_elem:
                # Run the function on the first element of the current (pre-mapped) RDD to see if it fails
                first_mapped = func(first_elem[1])
                element_shape = first_mapped.shape

        rdd = swapped._rdd.mapValues(func)

        # reshaping will fail if the elements aren't uniformly shaped
        def check(v):
            if v.shape != element_shape:
                raise Exception("Map operation did not produce values of uniform shape.")
            return v
        rdd = rdd.mapValues(lambda v: check(v))
        shape = tuple([swapped._shape[axis] for axis in axes] + list(element_shape))

        return self._constructor(rdd, shape=shape, split=swapped.split, dtype=dtype).__finalize__(swapped)

    def filter(self, func, axis=None, noswap=False):
        """

        Filter must do a count in order to get the shape, followed by a re-keying

        (x, y) -> (a, b)
        filter(func, axes=(0,2))
        (x, a) -> (y, b)

        Since arbitrary rows can be filtered out, the keys are just linearized after the filter.

        TODO: Better docstring
        """
<<<<<<< HEAD
        axes = self._func_axes(axis, noswap)
        axes = sorted(axes)
=======
        axes = func_axes(self, axis, noswap)
>>>>>>> 19ef88c6

        if len(axes) != 1:
            print("Filtering over multiple axes will not be supported until SparseBoltArray is implemented.")
            raise NotImplementedError

        swapped = self._configure_axes(axes)

        rdd = swapped._rdd.values().filter(func)

        # count the resulting array in order to reindex (linearize) the keys
        count, zipped = zip_with_index(rdd)
        if not count:
            count = zipped.count()
        reindexed = zipped.map(lambda kv: (kv[1], kv[0]))

        remaining = [swapped.shape[dim] for dim in range(len(swapped.shape)) if dim not in axes]
        if count != 0:
            shape = tuple([count] + remaining)
        else:
            shape = (0,)

        return self._constructor(reindexed, shape=shape, split=swapped.split).__finalize__(swapped)

    def reduce(self, func, axis=None, noswap=False):
        """

        Simple case:
        - (x, y, a, b) -> (5, 10, 15, 20)
        - reduce(func, axes=(0, 1))
        - (1, a, b) -> (1, 15, 20)

        Complicated case:
        - (x, y, a, b) -> (5, 10, 15, 20)
        - reduce(func, axes=(0, 2))
        - (x, y, a, b) -> (x, a, y, b)
        - (1, y, b) -> (1, 10, 20)

        newshape = (1, (shape of non-reduced axes))
        The ordering of the non-reduced axes is maintained after the reduce

        TODO: Better docstring
        """

        from bolt.local.array import BoltArrayLocal
        from numpy import ndarray

<<<<<<< HEAD
        axes = self._func_axes(axis, noswap)
        axes = sorted(axes)
=======
        axes = func_axes(self, axis, noswap)
>>>>>>> 19ef88c6

        swapped = self._configure_axes(axes)

        arr = swapped._rdd.values().reduce(func)

        if not isinstance(arr, ndarray):
            # the result of a reduce can also be a scalar
            return arr
        elif arr.shape == (1,):
            # ndarrays with single values in them should be converted into scalars
            return arr[0]

        return BoltArrayLocal(arr)

    def _stats(self, axes, stats='all'):
        swapped = self._configure_axes(axes)

        def reducer(left, right):
            return left.combine(right)

        return swapped._rdd.values()\
                           .mapPartitions(lambda i: [StatCounter(values=i, stats=stats)])\
                           .reduce(reducer)

<<<<<<< HEAD
    def _all_axes(self, axis):
        if axis is None:
            axis = range(len(self.shape))
        return tupleize(axis)

    def mean(self, axis=None):
        axes = self._all_axes(axis)
=======
    def mean(self, axis=None):
        axes = reducer_axes(self, axis)
>>>>>>> 19ef88c6

        from bolt.local.array import BoltArrayLocal
        res = BoltArrayLocal(self._stats(axes, stats='mean').mean())

<<<<<<< HEAD
        if res.shape == ():
            return res.toarray()
        return res

    def var(self, axis=None):
        axes = self._all_axes(axis)
=======
        return extract_scalar(res)

    def var(self, axis=None):
        axes = reducer_axes(self, axis)
>>>>>>> 19ef88c6

        from bolt.local.array import BoltArrayLocal
        res = BoltArrayLocal(self._stats(axes, stats='variance').variance())

<<<<<<< HEAD
        if res.shape == ():
            return res.toarray()
        return res

    def std(self, axis=None):
        axes = self._all_axes(axis)
=======
        return extract_scalar(res)

    def std(self, axis=None):
        axes = reducer_axes(self, axis)
>>>>>>> 19ef88c6

        from bolt.local.array import BoltArrayLocal
        res = BoltArrayLocal(self._stats(axes, stats='stdev').stdev())

<<<<<<< HEAD
        if res.shape == ():
            return res.toarray()
        return res

    def sum(self, axis=None):
        axes = self._all_axes(axis)
=======
        return extract_scalar(res)

    def sum(self, axis=None):
        axes = reducer_axes(self, axis)
>>>>>>> 19ef88c6

        from operator import add
        return self.reduce(add, axes)

    def max(self, axis=None):
<<<<<<< HEAD
        axes = self._all_axes(axis)
=======
        axes = reducer_axes(self, axis)
>>>>>>> 19ef88c6

        from numpy import maximum
        return self.reduce(maximum, axes)

    def min(self, axis=None):
<<<<<<< HEAD
        axes = self._all_axes(axis)
=======
        axes = reducer_axes(self, axis)
>>>>>>> 19ef88c6

        from numpy import minimum
        return self.reduce(minimum, axes)

    def concatenate(self, arry, axis=0):
        """
        Concatenate with another bolt spark array
        """
        if isinstance(arry, ndarray):
            from bolt.spark.construct import ConstructSpark
            arry = ConstructSpark.array(arry, self._rdd.context, axes=range(0, self.split))
        else:
            if not isinstance(arry, BoltArraySpark):
                raise ValueError("other must be local array or spark array, got %s" % type(arry))

        if not all([x == y if not i == axis else True
                    for i, (x, y) in enumerate(zip(self.shape, arry.shape))]):
            raise ValueError("all the input array dimensions except for "
                             "the concatenation axis must match exactly")

        if not self.split == arry.split:
            raise NotImplementedError("two arrays must have the same split ")

        if axis < self.split:
            shape = self.keys.shape

            def key_func(key):
                key = list(key)
                key[axis] += shape[axis]
                return tuple(key)

            rdd = self._rdd.union(arry._rdd.map(lambda kv: (key_func(kv[0]), kv[1])))

        else:
            from numpy import concatenate as npconcatenate
            shift = axis - self.split
            rdd = self._rdd.join(arry._rdd).map(lambda kv: (kv[0], npconcatenate(kv[1], axis=shift)))

        shape = tuple([x + y if i == axis else x
                      for i, (x, y) in enumerate(zip(self.shape, arry.shape))])

        return self._constructor(rdd, shape=shape).__finalize__(self)

    def _getbasic(self, index):
        """
        Basic indexing
        """
        index = tuple([slicify(s, d) for (s, d) in zip(index, self.shape)])
        key_slices = index[0:self.split]
        value_slices = index[self.split:]

        def key_check(key):
            check = lambda kk, ss: ss.start <= kk < ss.stop and mod(kk - ss.start, ss.step) == 0
            out = [check(k, s) for k, s in zip(key, key_slices)]
            return all(out)

        def key_func(key):
            return tuple([(k - s.start)/s.step for k, s in zip(key, key_slices)])

        filtered = self._rdd.filter(lambda kv: key_check(kv[0]))
        rdd = filtered.map(lambda kv: (key_func(kv[0]), kv[1][value_slices]))
        shape = tuple([int(ceil((s.stop - s.start) / float(s.step))) for s in index])
        split = self.split
        return rdd, shape, split

    def _getadvanced(self, index):
        """
        Advanced indexing
        """
        index = [asarray(i) for i in index]
        shape = index[0].shape
        if not all([i.shape == shape for i in index]):
            raise ValueError("shape mismatch: indexing arrays could not be broadcast "
                             "together with shapes " + ("%s " * self.ndim)
                             % tuple([i.shape for i in index]))

        index = tuple([listify(i, d) for (i, d) in zip(index, self.shape)])

        # build tuples with target indices
        key_tuples = list(zip(*index[0:self.split]))
        value_tuples = list(zip(*index[self.split:]))

        # build dictionary to look up targets in values
        d = {}
        for k, g in groupby(zip(value_tuples, key_tuples), lambda x: x[1]):
            d[k] = map(lambda x: x[0], list(g))

        def key_check(key):
            return key in key_tuples

        def key_func(key):
            return unravel_index(key, shape)

        # filter records based on key targets
        filtered = self._rdd.filter(lambda kv: key_check(kv[0]))

        # subselect and flatten records based on value targets (if they exist)
        if len(value_tuples) > 0:
            flattened = filtered.flatMap(lambda kv: [(kv[0], kv[1][i]) for i in d[kv[0]]])
        else:
            flattened = filtered

        # reindex
        indexed = flattened.zipWithIndex()
        rdd = indexed.map(lambda kkv: (key_func(kkv[1]), kkv[0][1]))
        split = len(shape)

        return rdd, shape, split

    def __getitem__(self, index):

        index = tupleize(index)

        if len(index) > self.ndim:
            raise ValueError("Too many indices for array")

        if not all([isinstance(i, (slice, int, list, set, ndarray)) for i in index]):
            raise ValueError("Each index must either be a slice, int, list, set, or ndarray")

        # fill unspecified axes with full slices
        if len(index) < self.ndim:
            index += tuple([slice(0, None, None) for _ in range(self.ndim - len(index))])

        # convert ints to lists if not all ints and slices
        if not all([isinstance(i, (int, slice)) for i in index]):
            index = tuple([[i] if isinstance(i, int) else i for i in index])

        # select basic or advanced indexing
        if all([isinstance(i, (slice, int)) for i in index]):
            rdd, shape, split = self._getbasic(index)
        elif all([isinstance(i, (set, list, ndarray)) for i in index]):
            rdd, shape, split = self._getadvanced(index)
        else:
            raise NotImplementedError("Cannot mix basic indexing (slices and ints) with "
                                      "advanced indexing (lists and ndarrays) across axes")

        result = self._constructor(rdd, shape=shape, split=split).__finalize__(self)

        # squeeze out int dimensions (and squeeze to singletons if all ints)
        if all([isinstance(i, int) for i in index]):
            return result.squeeze().toarray()[()]
        else:
            tosqueeze = tuple([i for i in index if isinstance(i, int)])
            return result.squeeze(tosqueeze)

    def swap(self, key_axes, value_axes, size=150):

        key_axes, value_axes = tupleize(key_axes), tupleize(value_axes)

        if len(key_axes) == self.keys.ndim and len(value_axes) == 0:
            raise ValueError('Cannot perform a swap that would '
                             'end up with all data on a single key')

        if len(key_axes) == 0 and len(value_axes) == 0:
            return self

        if self.values.ndim == 0:
            rdd = self._rdd.mapValues(lambda v: array(v, ndmin=1))
            value_shape = (1,)
        else:
            rdd = self._rdd
            value_shape = self.values.shape

        from bolt.spark.swap import Swapper, Dims

        k = Dims(shape=self.keys.shape, axes=key_axes)
        v = Dims(shape=value_shape, axes=value_axes)
        s = Swapper(k, v, self.dtype, size)

        chunks = s.chunk(rdd)
        rdd = s.extract(chunks)

        shape = s.getshape()
        split = self.split - len(key_axes) + len(value_axes)

        if self.values.ndim == 0:
            rdd = rdd.mapValues(lambda v: v.squeeze())
            shape = shape[:-1]

        return self._constructor(rdd, shape=tuple(shape), split=split)

    def chunk(self, key_axes, value_axes, size):

        if len(key_axes) == 0 and len(value_axes) == 0:
            return self

        from bolt.spark.swap import Swapper, Dims

        k = Dims(shape=self.keys.shape, axes=key_axes)
        v = Dims(shape=self.values.shape, axes=value_axes)
        s = Swapper(k, v, self.dtype, size)
        return s.chunk(self._rdd)

    def transpose(self, *axes):

        p = asarray(argpack(axes))
        split = self.split

        # compute the keys/value axes that need to be swapped
        new_keys, new_values = p[:split], p[split:]
        swapping_keys = sort(new_values[new_values < split])
        swapping_values = sort(new_keys[new_keys >= split])
        stationary_keys = sort(new_keys[new_keys < split])
        stationary_values = sort(new_values[new_values >= split])
        
        # compute the permutation that the swap causes
        p_swap = r_[stationary_keys, swapping_values, swapping_keys, stationary_values]

        # compute the extra permutation (p_x)  on top of this that needs to happen to get the full permutation desired
        p_swap_inv = argsort(p_swap)
        p_x = p_swap_inv[p]
        p_keys, p_values = p_x[:split], p_x[split:]-split

        # perform the swap and the the within key/value permutations
        arr = self.swap(swapping_keys, swapping_values-split)
        arr = arr.keys.transpose(tuple(p_keys.tolist()))
        arr = arr.values.transpose(tuple(p_values.tolist()))
        
        return arr

    @property
    def T(self):
        return self.transpose(range(self.ndim-1,-1,-1))

    def swapaxes(self, ax1, ax2):

        p = range(self.ndim)
        p[ax1] = ax2
        p[ax2] = ax1

        return self.transpose(p)

    def squeeze(self, axis=None):

        if not any([d == 1 for d in self.shape]):
            return self

        if axis is None:
            drop = where(asarray(self.shape) == 1)[0]
        elif isinstance(axis, int):
            drop = asarray((axis,))
        elif isinstance(axis, tuple):
            drop = asarray(axis)
        else:
            raise ValueError("an integer or tuple is required for the axis")

        if any([self.shape[i] > 1 for i in drop]):
            raise ValueError("cannot select an axis to squeeze out which has size greater than one")

        if any(asarray(drop) < self.split):
            kmask = set([d for d in drop if d < self.split])
            kfunc = lambda k: tuple([kk for ii, kk in enumerate(k) if ii not in kmask])
        else:
            kfunc = lambda k: k

        if any(asarray(drop) >= self.split):
            vmask = tuple([d - self.split for d in drop if d >= self.split])
            vfunc = lambda v: v.squeeze(vmask)
        else:
            vfunc = lambda v: v

        rdd = self._rdd.map(lambda kv: (kfunc(kv[0]), vfunc(kv[1])))
        shape = tuple([ss for ii, ss in enumerate(self.shape) if ii not in drop])
        split = len([d for d in range(self.keys.ndim) if d not in drop])
        return self._constructor(rdd, shape=shape, split=split).__finalize__(self)

    @property
    def shape(self):
        return self._shape

    @property
    def size(self):
        return prod(self._shape)

    @property
    def ndim(self):
        return len(self._shape)

    @property
    def split(self):
        return self._split

    @property
    def dtype(self):
        return self._dtype

    @property
    def mask(self):
        return tuple([1] * len(self.keys.shape) + [0] * len(self.values.shape))

    @property
    def keys(self):
        from bolt.spark.shapes import Keys
        return Keys(self)

    @property
    def values(self):
        from bolt.spark.shapes import Values
        return Values(self)

    def tolocal(self):
        from bolt.local.array import BoltArrayLocal
        return BoltArrayLocal(self.toarray())

    def toarray(self):
        x = self._rdd.sortByKey().values().collect()
        return asarray(x).reshape(self.shape)

    def tordd(self):
        return self._rdd

    def display(self):
        for x in self._rdd.take(10):
            print(x)

    def astype(self, new_dtype):
        return self.map(lambda array:array.astype(new_dtype), dtype=new_dtype)<|MERGE_RESOLUTION|>--- conflicted
+++ resolved
@@ -4,11 +4,7 @@
 
 from bolt.base import BoltArray
 from bolt.spark.stack import StackedArray
-<<<<<<< HEAD
-from bolt.spark.utils import zip_with_index, get_kv_shape
-=======
 from bolt.spark.utils import *
->>>>>>> 19ef88c6
 from bolt.spark.statcounter import StatCounter
 from bolt.utils import slicify, listify, tupleize, argpack, check_axes
 
@@ -88,19 +84,6 @@
             return self.swap(to_values, to_keys)
         return self
 
-<<<<<<< HEAD
-    def _func_axes(self, axis, noswap):
-        if noswap:
-            axes = range(self.split)
-            if axis != axes:
-                raise ValueError("axis must match key axes if noswap == True")
-            return axes
-        if axis is None:
-            axis = 0
-        return tupleize(axis)
-
-=======
->>>>>>> 19ef88c6
     def map(self, func, axis=None, dtype=None, noswap=False):
         """
         Applies a function to every element across the specified axis.
@@ -112,11 +95,7 @@
 
         from numpy import random
 
-<<<<<<< HEAD
-        axes = self._func_axes(axis, noswap)
-=======
         axes = func_axes(self, axis, noswap)
->>>>>>> 19ef88c6
 
         # this check is to handle using self.map to implement astype(),
         # where we have to pass in the new dtype to _constructor()
@@ -125,10 +104,6 @@
         if dtype is None:
             dtype = self._dtype
 
-<<<<<<< HEAD
-        axes = sorted(axes)
-=======
->>>>>>> 19ef88c6
         _, value_shape = get_kv_shape(self.shape, axes)
         swapped = self._configure_axes(axes)
 
@@ -168,12 +143,7 @@
 
         TODO: Better docstring
         """
-<<<<<<< HEAD
-        axes = self._func_axes(axis, noswap)
-        axes = sorted(axes)
-=======
         axes = func_axes(self, axis, noswap)
->>>>>>> 19ef88c6
 
         if len(axes) != 1:
             print("Filtering over multiple axes will not be supported until SparseBoltArray is implemented.")
@@ -220,12 +190,7 @@
         from bolt.local.array import BoltArrayLocal
         from numpy import ndarray
 
-<<<<<<< HEAD
-        axes = self._func_axes(axis, noswap)
-        axes = sorted(axes)
-=======
         axes = func_axes(self, axis, noswap)
->>>>>>> 19ef88c6
 
         swapped = self._configure_axes(axes)
 
@@ -250,89 +215,44 @@
                            .mapPartitions(lambda i: [StatCounter(values=i, stats=stats)])\
                            .reduce(reducer)
 
-<<<<<<< HEAD
-    def _all_axes(self, axis):
-        if axis is None:
-            axis = range(len(self.shape))
-        return tupleize(axis)
-
-    def mean(self, axis=None):
-        axes = self._all_axes(axis)
-=======
     def mean(self, axis=None):
         axes = reducer_axes(self, axis)
->>>>>>> 19ef88c6
 
         from bolt.local.array import BoltArrayLocal
         res = BoltArrayLocal(self._stats(axes, stats='mean').mean())
 
-<<<<<<< HEAD
-        if res.shape == ():
-            return res.toarray()
-        return res
-
-    def var(self, axis=None):
-        axes = self._all_axes(axis)
-=======
         return extract_scalar(res)
 
     def var(self, axis=None):
         axes = reducer_axes(self, axis)
->>>>>>> 19ef88c6
 
         from bolt.local.array import BoltArrayLocal
         res = BoltArrayLocal(self._stats(axes, stats='variance').variance())
 
-<<<<<<< HEAD
-        if res.shape == ():
-            return res.toarray()
-        return res
-
-    def std(self, axis=None):
-        axes = self._all_axes(axis)
-=======
         return extract_scalar(res)
 
     def std(self, axis=None):
         axes = reducer_axes(self, axis)
->>>>>>> 19ef88c6
 
         from bolt.local.array import BoltArrayLocal
         res = BoltArrayLocal(self._stats(axes, stats='stdev').stdev())
 
-<<<<<<< HEAD
-        if res.shape == ():
-            return res.toarray()
-        return res
-
-    def sum(self, axis=None):
-        axes = self._all_axes(axis)
-=======
         return extract_scalar(res)
 
     def sum(self, axis=None):
         axes = reducer_axes(self, axis)
->>>>>>> 19ef88c6
 
         from operator import add
         return self.reduce(add, axes)
 
     def max(self, axis=None):
-<<<<<<< HEAD
-        axes = self._all_axes(axis)
-=======
         axes = reducer_axes(self, axis)
->>>>>>> 19ef88c6
 
         from numpy import maximum
         return self.reduce(maximum, axes)
 
     def min(self, axis=None):
-<<<<<<< HEAD
-        axes = self._all_axes(axis)
-=======
         axes = reducer_axes(self, axis)
->>>>>>> 19ef88c6
 
         from numpy import minimum
         return self.reduce(minimum, axes)
