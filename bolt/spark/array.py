--- conflicted
+++ resolved
@@ -45,21 +45,14 @@
     def __array__(self):
         return self.toarray()
 
-<<<<<<< HEAD
+    def cache(self):
+        self._rdd.cache()
+
+    def unpersist(self):
+        self._rdd.unpersist()
+
     """
     StackedBoltArray interface
-=======
-    def cache(self):
-        self._rdd.cache()
-
-    def unpersist(self):
-        self._rdd.unpersist()
-        
-    # TODO handle shape changes
-    # TODO add axes
-    def map(self, func):
-        return self._constructor(self._rdd.mapValues(func)).__finalize__(self)
->>>>>>> 1b4bf309
 
     The underscored methods should only be invoked using the StackedBoltArray provided via the
     'stacked' method.
