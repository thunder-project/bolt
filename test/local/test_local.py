<<<<<<< HEAD
from numpy import arange, ones, repeat
from bolt import array
from bolt.common import allclose
from bolt.spark.spark import BoltArraySpark
=======
from numpy import arange

from bolt import array
from bolt.spark.array import BoltArraySpark
from bolt.utils import allclose
>>>>>>> 8e9ff281

import generic

def test_construct():
    x = arange(2*3*4).reshape((2, 3, 4))
    b = array(x)
    assert b.shape == (2, 3, 4)


def test_toarray():

    x = arange(2*3*4).reshape((2, 3, 4))
    b = array(x)
    assert allclose(b.toarray(), x)


def test_tospark(sc):

    x = arange(2*3*4).reshape((2, 3, 4))
    b = array(x)
    s = b.tospark(sc, axes=(0,))
    assert isinstance(s, BoltArraySpark)
    assert s.shape == (2, 3, 4)
    assert allclose(s.toarray(), x)


def test_tordd(sc):

    from pyspark import RDD
    x = arange(2*3*4).reshape((2, 3, 4))

    b = array(x)
    r = b.tordd(sc, axes=(0,))
    assert isinstance(r, RDD)
    assert r.count() == 2

    r = b.tordd(sc, axes=(0, 1))
    assert isinstance(r, RDD)
    assert r.count() == 2*3

    r = b.tordd(sc, axes=(0, 1, 2))
    assert isinstance(r, RDD)
    assert r.count() == 2*3*4

"""
Testing functional operators
"""

def test_map():

    import random
    random.seed(42)

    x = arange(2*3*4).reshape(2, 3, 4)
    b = array(x)

    # Test all generic map functionality
    generic.map_suite(x, b)


def test_reduce():

    from numpy import asarray

    dims = (10, 10, 10)
    area = dims[0] * dims[1]
    arr = asarray([repeat(x,area).reshape(dims[0], dims[1]) for x in range(dims[2])])
    b = array(arr)

    # Test all generic reduce functionality
    generic.reduce_suite(arr, b)


def test_filter():

    x = arange(2*3*4).reshape(2, 3, 4)
    b = array(x)

    # Test all generic filter functionality
    generic.filter_suite(x, b)<|MERGE_RESOLUTION|>--- conflicted
+++ resolved
@@ -1,15 +1,8 @@
-<<<<<<< HEAD
 from numpy import arange, ones, repeat
-from bolt import array
-from bolt.common import allclose
-from bolt.spark.spark import BoltArraySpark
-=======
-from numpy import arange
 
 from bolt import array
 from bolt.spark.array import BoltArraySpark
 from bolt.utils import allclose
->>>>>>> 8e9ff281
 
 import generic
 
