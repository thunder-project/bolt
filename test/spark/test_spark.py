--- conflicted
+++ resolved
@@ -1,12 +1,8 @@
-<<<<<<< HEAD
-from numpy import arange, allclose, vstack, repeat, asarray, ones
-=======
-from numpy import arange, allclose, squeeze
->>>>>>> 1860447f
+from numpy import arange, squeeze, vstack, repeat, asarray, ones
+
 import pytest
-from numpy import arange
+
 from bolt.common import allclose
-
 from bolt import array
 
 
@@ -184,7 +180,6 @@
 Blockable interface tests
 """
 
-<<<<<<< HEAD:test/test_spark.py
 def _2D_blockable_preamble(sc, num_partitions=2):
     dims = (10, 10)
     arr = vstack([[x]*dims[1] for x in arange(dims[0])])
@@ -192,6 +187,7 @@
     barr = BoltArraySpark(barr._rdd.partitionBy(num_partitions),
             shape=barr.shape, split=barr.split)
     return barr
+
 
 def _3D_blockable_preamble(sc, num_partitions=2):
     dims = (10, 10, 10)
@@ -310,8 +306,6 @@
     assert allclose(b[:2, :2].toarray(), x[:2, :2])
     assert allclose(b[1:, 1:].toarray(), x[1:, 1:])
 
-<<<<<<< HEAD
-=======
 def test_getitem_slice_ragged(sc):
 
     x = arange(10*10*3).reshape((10, 10, 3))
@@ -320,7 +314,6 @@
     assert allclose(b[0:5:2, 0:2].toarray(), x[0:5:2, 0:2])
     assert allclose(b[0:5:3, 0:2].toarray(), x[0:5:3, 0:2])
     assert allclose(b[0:9:3, 0:2].toarray(), x[0:9:3, 0:2])
->>>>>>> 1860447f
 
 def test_getitem_int(sc):
 
