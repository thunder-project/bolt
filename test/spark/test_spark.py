<<<<<<< HEAD
from numpy import arange, repeat
=======
from numpy import arange
from itertools import permutations
>>>>>>> 260618be

import pytest

from bolt import array, ones
from bolt.utils import allclose

import generic

def test_shape(sc):

    x = arange(2*3).reshape((2, 3))
    b = array(x, sc)
    assert b.shape == x.shape

    x = arange(2*3*4).reshape((2, 3, 4))
    b = array(x, sc)
    assert b.shape == x.shape

def test_size(sc):

    x = arange(2*3*4).reshape((2, 3, 4))
    b = array(x, sc, axes=(0,))
    assert b.size == x.size

def test_split(sc):

    x = arange(2*3*4).reshape((2, 3, 4))
    b = array(x, sc, axes=(0,))
    assert b.split == 1

    b = array(x, sc, axes=(0, 1))
    assert b.split == 2

def test_mask(sc):

    x = arange(2*3*4).reshape((2, 3, 4))
    b = array(x, sc, axes=(0,))
    assert b.mask == (1, 0, 0)

    b = array(x, sc, axes=(0, 1))
    assert b.mask == (1, 1, 0)

    b = array(x, sc, axes=(0, 1, 2))
    assert b.mask == (1, 1, 1)

def test_cache(sc):
    x = arange(2*3).reshape((2, 3))
    b = array(x, sc)
    b.cache()    
    assert b._rdd.is_cached
    b.unpersist()    
    assert not b._rdd.is_cached

def test_value_shape(sc):

    x = arange(2*3).reshape((2, 3))
    b = array(x, sc)
    assert b.values.shape == (3,)

    x = arange(2*3*4).reshape((2, 3, 4))
    b = array(x, sc, axes=(0,))
    assert b.values.shape == (3, 4)

def test_key_shape(sc):

    x = arange(2*3).reshape((2, 3))
    b = array(x, sc)
    assert b.keys.shape == (2,)

    x = arange(2*3*4).reshape((2, 3, 4))
    b = array(x, sc, axes=(0, 1))
    assert b.keys.shape == (2, 3)

def test_ndim(sc):

    x = arange(2**5).reshape(2, 2, 2, 2, 2)
    b = array(x, sc, axes=[0, 1, 2])

    assert b.keys.ndim == 3
    assert b.values.ndim == 2
    assert b.ndim == 5

def test_reshape_keys(sc):

    x = arange(2*3*4).reshape((2, 3, 4))

    b = array(x, sc, axes=(0, 1))
    c = b.keys.reshape((3, 2))
    assert c.keys.shape == (3, 2)
    assert allclose(c.toarray(), x.reshape((3, 2, 4)))

    b = array(x, sc, axes=(0,))
    c = b.keys.reshape((2, 1))
    assert allclose(c.toarray(), x.reshape((2, 1, 3, 4)))

    b = array(x, sc, axes=(0,))
    c = b.keys.reshape((2,))
    assert allclose(c.toarray(), x)

    b = array(x, sc, axes=(0, 1))
    c = b.keys.reshape((2, 3))
    assert allclose(c.toarray(), x)

def test_reshape_keys_errors(sc):

    x = arange(2*3*4).reshape((2, 3, 4))

    b = array(x, sc, axes=(0, 1))
    with pytest.raises(ValueError):
        b.keys.reshape((2, 3, 4))

def test_reshape_values(sc):

    x = arange(2*3*4).reshape((2, 3, 4))

    b = array(x, sc, axes=(0,))
    c = b.values.reshape((4, 3))
    assert c.values.shape == (4, 3)
    assert allclose(c.toarray(), x.reshape((2, 4, 3)))

    b = array(x, sc, axes=(0, 1))
    c = b.values.reshape((1, 4))
    assert allclose(c.toarray(), x.reshape((2, 3, 1, 4)))

    b = array(x, sc, axes=(0, 1))
    c = b.values.reshape((4,))
    assert allclose(c.toarray(), x)

    b = array(x, sc, axes=(0,))
    c = b.values.reshape((3, 4))
    assert allclose(c.toarray(), x)

def test_reshape_values_errors(sc):

    x = arange(2*3*4).reshape((2, 3, 4))

    b = array(x, sc, axes=(0, 1))
    with pytest.raises(ValueError):
        b.values.reshape((2, 3, 4))

def test_transpose_keys(sc):

    x = arange(2*3*4).reshape((2, 3, 4))

    b = array(x, sc, axes=(0, 1))
    c = b.keys.transpose((1, 0))
    assert c.keys.shape == (3, 2)
    assert allclose(c.toarray(), x.transpose((1, 0, 2)))

    b = array(x, sc, axes=(0,))
    c = b.keys.transpose((0,))
    assert allclose(c.toarray(), x)

    b = array(x, sc, axes=(0, 1))
    c = b.keys.transpose((0, 1))
    assert allclose(c.toarray(), x)

def test_transpose_keys_errors(sc):

    x = arange(2*3*4).reshape((2, 3, 4))

    b = array(x, sc, axes=(0, 1))
    with pytest.raises(ValueError):
        b.keys.transpose((0, 2))

    with pytest.raises(ValueError):
        b.keys.transpose((1, 1))

    with pytest.raises(ValueError):
        b.keys.transpose((0,))

def test_transpose_values(sc):

    x = arange(2*3*4).reshape((2, 3, 4))

    b = array(x, sc, axes=(0,))
    c = b.values.transpose((1, 0))
    assert c.values.shape == (4, 3)
    assert allclose(c.toarray(), x.transpose((0, 2, 1)))

    b = array(x, sc, axes=(0,))
    c = b.values.transpose((0, 1))
    assert allclose(c.toarray(), x)

    b = array(x, sc, axes=(0, 1))
    c = b.values.transpose((0,))
    assert allclose(c.toarray(), x.reshape((2, 3, 4)))

def test_traspose_values_errors(sc):

    x = arange(2*3*4).reshape((2, 3, 4))

    b = array(x, sc, axes=(0,))
    with pytest.raises(ValueError):
        b.values.transpose((0, 2))

    with pytest.raises(ValueError):
        b.values.transpose((1, 1))

    with pytest.raises(ValueError):
        b.values.transpose((0,))

"""
Testing functional operators
"""

def test_map(sc):

    import random
    random.seed(42)

    x = arange(2*3*4).reshape(2, 3, 4)
    b = array(x, sc, axes=(0,))

    # Test all map functionality when the base array is split after the first axis
    generic.map_suite(x, b)

    # Split the BoltArraySpark after the second axis and rerun the tests
    b = array(x, sc, axes=(0, 1))
    generic.map_suite(x, b)

    # Simple map should produce the same result even across multiple axes, though with a different
    # shape
    mapped = b.map(lambda x: x * 2, axes=(0,1))
    swapped = mapped.swap([1], [])
    swapped = mapped.toarray()
    assert allclose(swapped, x * 2)

def test_reduce(sc):

    from numpy import asarray

    dims = (10, 10, 10)
    area = dims[0] * dims[1]
    arr = asarray([repeat(x,area).reshape(dims[0], dims[1]) for x in range(dims[2])])
    b = array(arr, sc, axes=(0,))

    # Test all reduce functionality when the base array is split after the first axis
    generic.reduce_suite(arr, b)

    # Split the BoltArraySpark after the second axis and rerun the tests
    b = array(arr, sc, axes=(0,1))
    generic.reduce_suite(arr, b)

def test_filter(sc):

    x = arange(2*3*4).reshape(2, 3, 4)
    b = array(x, sc, axes=(0,))

    # Test all filter functionality when the base array is split after the first axis
    generic.filter_suite(x, b)

    # Split the BoltArraySpark after the second axis and rerun the tests
    b = array(x, sc, axes=(0, 1))
    generic.filter_suite(x, b)

def test_getitem_slice(sc):

    x = arange(2*3).reshape((2, 3))

    b = array(x, sc, axes=(0,))
    assert allclose(b[0:1, 0:1].toarray(), x[0:1, 0:1])
    assert allclose(b[0:2, 0:2].toarray(), x[0:2, 0:2])
    assert allclose(b[0:2, 0:3].toarray(), x[0:2, 0:3])
    assert allclose(b[0:2, 0:3:2].toarray(), x[0:2, 0:3:2])
    assert allclose(b[:2, :2].toarray(), x[:2, :2])
    assert allclose(b[1:, 1:].toarray(), x[1:, 1:])

    b = array(x, sc, axes=(0, 1))
    assert allclose(b[0:1, 0:1].toarray(), x[0:1, 0:1])
    assert allclose(b[0:2, 0:2].toarray(), x[0:2, 0:2])
    assert allclose(b[0:2, 0:3].toarray(), x[0:2, 0:3])
    assert allclose(b[0:2, 0:3:2].toarray(), x[0:2, 0:3:2])
    assert allclose(b[:2, :2].toarray(), x[:2, :2])
    assert allclose(b[1:, 1:].toarray(), x[1:, 1:])

def test_getitem_slice_ragged(sc):

    x = arange(10*10*3).reshape((10, 10, 3))

    b = array(x, sc, axes=(0,1))
    assert allclose(b[0:5:2, 0:2].toarray(), x[0:5:2, 0:2])
    assert allclose(b[0:5:3, 0:2].toarray(), x[0:5:3, 0:2])
    assert allclose(b[0:9:3, 0:2].toarray(), x[0:9:3, 0:2])

def test_getitem_int(sc):

    x = arange(2*3).reshape((2, 3))

    b = array(x, sc, axes=(0,))
    assert allclose(b[0, 0], x[0, 0])
    assert allclose(b[0, 1], x[0, 1])
    assert allclose(b[0, 0:1], x[0, 0:1])
    assert allclose(b[1, 2], x[1, 2])
    assert allclose(b[[1], [2]].toarray(), x[[1], [2]])
    assert allclose(b[[1], 2].toarray(), x[[1], 2])

    b = array(x, sc, axes=(0, 1))
    assert allclose(b[0, 0], x[0, 0])
    assert allclose(b[0, 1], x[0, 1])
    assert allclose(b[0, 0:1], x[0, 0:1])
    assert allclose(b[1, 2], x[1, 2])
    assert allclose(b[[1], [2]].toarray(), x[[1], [2]])
    assert allclose(b[[1], 2].toarray(), x[[1], 2])

def test_getitem_list(sc):

    x = arange(3*3*4).reshape((3, 3, 4))

    b = array(x, sc, axes=(0,))
    assert allclose(b[[0, 1], [0, 1], [0, 2]].toarray(), x[[0, 1], [0, 1], [0, 2]])
    assert allclose(b[[0, 1], [0, 2], [0, 3]].toarray(), x[[0, 1], [0, 2], [0, 3]])
    assert allclose(b[[0, 1, 2], [0, 2, 1], [0, 3, 1]].toarray(), x[[0, 1, 2], [0, 2, 1], [0, 3, 1]])

    b = array(x, sc, axes=(0, 1))
    assert allclose(b[[0, 1], [0, 1], [0, 2]].toarray(), x[[0, 1], [0, 1], [0, 2]])
    assert allclose(b[[0, 1], [0, 2], [0, 3]].toarray(), x[[0, 1], [0, 2], [0, 3]])
    assert allclose(b[[0, 1, 2], [0, 2, 1], [0, 3, 1]].toarray(), x[[0, 1, 2], [0, 2, 1], [0, 3, 1]])

def test_getitem_list_array(sc):

    x = arange(3*3*4).reshape((3, 3, 4))

    rows = [[0, 0], [1, 1]]
    cols = [[0, 2], [0, 2]]
    dept = [[0, 3], [0, 3]]

    b = array(x, sc, axes=(0,))
    assert allclose(b[rows, cols, dept].toarray(), x[rows, cols, dept])

    b = array(x, sc, axes=(0,1))
    assert allclose(b[rows, cols, dept].toarray(), x[rows, cols, dept])

def test_swap(sc):

    a = arange(2**8).reshape(*(8*[2]))
    b = array(a, sc, axes=(0, 1, 2, 3))

def test_transpose(sc):

    n = 4
    perms = list(permutations(range(n), n))

    a = arange(2*3*4*5).reshape(2,3,4,5)
    
    b = array(a, sc, axes=[0,1])
    for p in perms:
        allclose(b.transpose(p).toarray(), b.toarray().transpose(p))

    bs = b.swap((1, 2), (0, 3), size=(2, 2))
    at = a.transpose((0, 3, 4, 7, 1, 2, 5, 6))
    assert allclose(at, bs.toarray())

    bs = b.swap((1, 2), (0, 3), size=50)
    at = a.transpose((0, 3, 4, 7, 1, 2, 5, 6))
    assert allclose(at, bs.toarray())

    bs = b.swap((1, 2), (0, 3))
    at = a.transpose((0, 3, 4, 7, 1, 2, 5, 6))
    assert allclose(at, bs.toarray())

    bs = b.swap(0, 0)
    at = a.transpose((1, 2, 3, 4, 0, 5, 6, 7))
    assert allclose(at, bs.toarray())

    bs = b.swap([], 0)
    at = a.transpose((0, 1, 2, 3, 4, 5, 6, 7))
    assert allclose(at, bs.toarray())
    assert bs.split == 5

    bs = b.swap(0, [])
    at = a.transpose((1, 2, 3, 0, 4, 5, 6, 7))
    assert allclose(at, bs.toarray())
    assert bs.split == 3

def test_T(sc):

    a = arange(2*3*4*5).reshape(2,3,4,5)

    b = array(a, sc, axes=[0])
    allclose(b.T.toarray(), b.toarray().T)

    b = array(a, sc, axes=[0,1])
    allclose(b.T.toarray(), b.toarray().T)

def test_squeeze(sc):

    from numpy import ones as npones

    x = npones((1, 2, 1, 4))
    b = ones((1, 2, 1, 4), sc, axes=(0,))
    assert allclose(b.squeeze().toarray(), x.squeeze())
    assert allclose(b.squeeze((0, 2)).toarray(), x.squeeze((0, 2)))
    assert allclose(b.squeeze(0).toarray(), x.squeeze(0))
    assert allclose(b.squeeze(2).toarray(), x.squeeze(2))
    assert b.squeeze().split == 0
    assert b.squeeze((0, 2)).split == 0
    assert b.squeeze(2).split == 1

    x = npones((1, 2, 1, 4))
    b = ones((1, 2, 1, 4), sc, axes=(0, 1))
    assert allclose(b.squeeze().toarray(), x.squeeze())
    assert allclose(b.squeeze((0, 2)).toarray(), x.squeeze((0, 2)))
    assert allclose(b.squeeze(0).toarray(), x.squeeze(0))
    assert allclose(b.squeeze(2).toarray(), x.squeeze(2))
    assert b.squeeze().split == 1
    assert b.squeeze((0, 2)).split == 1
    assert b.squeeze(2).split == 2

    x = npones((1, 1, 1, 1))
    b = ones((1, 1, 1, 1), sc, axes=(0, 1))
    assert allclose(b.squeeze().toarray(), x.squeeze())<|MERGE_RESOLUTION|>--- conflicted
+++ resolved
@@ -1,13 +1,9 @@
-<<<<<<< HEAD
 from numpy import arange, repeat
-=======
-from numpy import arange
 from itertools import permutations
->>>>>>> 260618be
 
 import pytest
 
-from bolt import array, ones
+from bolt import array
 from bolt.utils import allclose
 
 import generic
@@ -22,12 +18,14 @@
     b = array(x, sc)
     assert b.shape == x.shape
 
+
 def test_size(sc):
 
     x = arange(2*3*4).reshape((2, 3, 4))
     b = array(x, sc, axes=(0,))
     assert b.size == x.size
 
+
 def test_split(sc):
 
     x = arange(2*3*4).reshape((2, 3, 4))
@@ -36,6 +34,7 @@
 
     b = array(x, sc, axes=(0, 1))
     assert b.split == 2
+
 
 def test_mask(sc):
 
@@ -49,13 +48,6 @@
     b = array(x, sc, axes=(0, 1, 2))
     assert b.mask == (1, 1, 1)
 
-def test_cache(sc):
-    x = arange(2*3).reshape((2, 3))
-    b = array(x, sc)
-    b.cache()    
-    assert b._rdd.is_cached
-    b.unpersist()    
-    assert not b._rdd.is_cached
 
 def test_value_shape(sc):
 
@@ -67,6 +59,7 @@
     b = array(x, sc, axes=(0,))
     assert b.values.shape == (3, 4)
 
+
 def test_key_shape(sc):
 
     x = arange(2*3).reshape((2, 3))
@@ -115,6 +108,7 @@
     with pytest.raises(ValueError):
         b.keys.reshape((2, 3, 4))
 
+
 def test_reshape_values(sc):
 
     x = arange(2*3*4).reshape((2, 3, 4))
@@ -144,6 +138,7 @@
     with pytest.raises(ValueError):
         b.values.reshape((2, 3, 4))
 
+
 def test_transpose_keys(sc):
 
     x = arange(2*3*4).reshape((2, 3, 4))
@@ -175,6 +170,7 @@
     with pytest.raises(ValueError):
         b.keys.transpose((0,))
 
+
 def test_transpose_values(sc):
 
     x = arange(2*3*4).reshape((2, 3, 4))
@@ -206,6 +202,7 @@
     with pytest.raises(ValueError):
         b.values.transpose((0,))
 
+
 """
 Testing functional operators
 """
@@ -224,13 +221,6 @@
     # Split the BoltArraySpark after the second axis and rerun the tests
     b = array(x, sc, axes=(0, 1))
     generic.map_suite(x, b)
-
-    # Simple map should produce the same result even across multiple axes, though with a different
-    # shape
-    mapped = b.map(lambda x: x * 2, axes=(0,1))
-    swapped = mapped.swap([1], [])
-    swapped = mapped.toarray()
-    assert allclose(swapped, x * 2)
 
 def test_reduce(sc):
 
@@ -248,6 +238,7 @@
     b = array(arr, sc, axes=(0,1))
     generic.reduce_suite(arr, b)
 
+
 def test_filter(sc):
 
     x = arange(2*3*4).reshape(2, 3, 4)
@@ -259,6 +250,34 @@
     # Split the BoltArraySpark after the second axis and rerun the tests
     b = array(x, sc, axes=(0, 1))
     generic.filter_suite(x, b)
+
+def test_mean(sc):
+    x = arange(2*3*4).reshape(2, 3, 4)
+    b = array(x, sc, axes=(0,))
+
+    assert allclose(b.mean(axes=(0,)) == x.mean(axis=(0,)))
+    assert allclose(b.mean(axes=(0,1)) == x.mean(axis=(0,1)))
+
+def test_sum(sc):
+    x = arange(2*3*4).reshape(2, 3, 4)
+    b = array(x, sc, axes=(0,))
+
+    assert allclose(b.sum(axes=(0,)) == x.sum(axis=(0,)))
+    assert allclose(b.sum(axes=(0,1)) == x.sum(axis=(0,1)))
+
+def test_min(sc):
+    x = arange(2*3*4).reshape(2, 3, 4)
+    b = array(x, sc, axes=(0,))
+
+    assert allclose(b.min(axes=(0,)) == x.min(axis=(0,)))
+    assert allclose(b.min(axes=(0,1)) == x.min(axis=(0,1)))
+
+def test_max(sc):
+    x = arange(2*3*4).reshape(2, 3, 4)
+    b = array(x, sc, axes=(0,))
+
+    assert allclose(b.max(axes=(0,)) == x.max(axis=(0,)))
+    assert allclose(b.max(axes=(0,1)) == x.max(axis=(0,1)))
 
 def test_getitem_slice(sc):
 
@@ -294,20 +313,18 @@
     x = arange(2*3).reshape((2, 3))
 
     b = array(x, sc, axes=(0,))
-    assert allclose(b[0, 0], x[0, 0])
-    assert allclose(b[0, 1], x[0, 1])
-    assert allclose(b[0, 0:1], x[0, 0:1])
-    assert allclose(b[1, 2], x[1, 2])
+    assert allclose(b[0, 0].toarray(), x[0, 0])
+    assert allclose(b[0, 1].toarray(), x[0, 1])
+    assert allclose(b[0, 0:1].toarray(), x[0, 0:1])
+    assert allclose(b[1, 2].toarray(), x[1, 2])
     assert allclose(b[[1], [2]].toarray(), x[[1], [2]])
-    assert allclose(b[[1], 2].toarray(), x[[1], 2])
-
-    b = array(x, sc, axes=(0, 1))
-    assert allclose(b[0, 0], x[0, 0])
-    assert allclose(b[0, 1], x[0, 1])
-    assert allclose(b[0, 0:1], x[0, 0:1])
-    assert allclose(b[1, 2], x[1, 2])
+
+    b = array(x, sc, axes=(0, 1))
+    assert allclose(b[0, 0].toarray(), x[0, 0])
+    assert allclose(b[0, 1].toarray(), x[0, 1])
+    assert allclose(b[0, 0:1].toarray(), x[0, 0:1])
+    assert allclose(b[1, 2].toarray(), x[1, 2])
     assert allclose(b[[1], [2]].toarray(), x[[1], [2]])
-    assert allclose(b[[1], 2].toarray(), x[[1], 2])
 
 def test_getitem_list(sc):
 
@@ -318,7 +335,7 @@
     assert allclose(b[[0, 1], [0, 2], [0, 3]].toarray(), x[[0, 1], [0, 2], [0, 3]])
     assert allclose(b[[0, 1, 2], [0, 2, 1], [0, 3, 1]].toarray(), x[[0, 1, 2], [0, 2, 1], [0, 3, 1]])
 
-    b = array(x, sc, axes=(0, 1))
+    b = array(x, sc, axes=(0,1))
     assert allclose(b[[0, 1], [0, 1], [0, 2]].toarray(), x[[0, 1], [0, 1], [0, 2]])
     assert allclose(b[[0, 1], [0, 2], [0, 3]].toarray(), x[[0, 1], [0, 2], [0, 3]])
     assert allclose(b[[0, 1, 2], [0, 2, 1], [0, 3, 1]].toarray(), x[[0, 1, 2], [0, 2, 1], [0, 3, 1]])
@@ -341,6 +358,11 @@
 
     a = arange(2**8).reshape(*(8*[2]))
     b = array(a, sc, axes=(0, 1, 2, 3))
+
+    bT = b.swap([1,2],[0,3], size=(2,2)).toarray()
+    aT = a.transpose([0,3,4,7,1,2,5,6])
+
+    assert allclose(aT, bT)
 
 def test_transpose(sc):
 
