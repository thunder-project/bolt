<<<<<<< HEAD
from numpy import arange, squeeze, vstack, repeat, asarray, ones
=======
from numpy import arange, repeat
>>>>>>> 7e1fb9be

import pytest

from bolt.common import allclose
from bolt import array
from bolt.utils import allclose
from bolt.spark.array import BoltArraySpark

import generic

def test_shape(sc):

    x = arange(2*3).reshape((2, 3))
    b = array(x, sc)
    assert b.shape == x.shape

    x = arange(2*3*4).reshape((2, 3, 4))
    b = array(x, sc)
    assert b.shape == x.shape


def test_size(sc):

    x = arange(2*3*4).reshape((2, 3, 4))
    b = array(x, sc, axes=(0,))
    assert b.size == x.size


def test_split(sc):

    x = arange(2*3*4).reshape((2, 3, 4))
    b = array(x, sc, axes=(0,))
    assert b.split == 1

    b = array(x, sc, axes=(0, 1))
    assert b.split == 2


def test_mask(sc):

    x = arange(2*3*4).reshape((2, 3, 4))
    b = array(x, sc, axes=(0,))
    assert b.mask == (1, 0, 0)

    b = array(x, sc, axes=(0, 1))
    assert b.mask == (1, 1, 0)

    b = array(x, sc, axes=(0, 1, 2))
    assert b.mask == (1, 1, 1)


def test_value_shape(sc):

    x = arange(2*3).reshape((2, 3))
    b = array(x, sc)
    assert b.values.shape == (3,)

    x = arange(2*3*4).reshape((2, 3, 4))
    b = array(x, sc, axes=(0,))
    assert b.values.shape == (3, 4)


def test_key_shape(sc):

    x = arange(2*3).reshape((2, 3))
    b = array(x, sc)
    assert b.keys.shape == (2,)

    x = arange(2*3*4).reshape((2, 3, 4))
    b = array(x, sc, axes=(0, 1))
    assert b.keys.shape == (2, 3)

def test_ndim(sc):

    x = arange(2**5).reshape(2, 2, 2, 2, 2)
    b = array(x, sc, axes=[0, 1, 2])

    assert b.keys.ndim == 3
    assert b.values.ndim == 2
    assert b.ndim == 5

def test_reshape_keys(sc):

    x = arange(2*3*4).reshape((2, 3, 4))

    b = array(x, sc, axes=(0, 1))
    c = b.keys.reshape((3, 2))
    assert c.keys.shape == (3, 2)
    assert allclose(c.toarray(), x.reshape((3, 2, 4)))

    b = array(x, sc, axes=(0,))
    c = b.keys.reshape((2, 1))
    assert allclose(c.toarray(), x.reshape((2, 1, 3, 4)))

    b = array(x, sc, axes=(0,))
    c = b.keys.reshape((2,))
    assert allclose(c.toarray(), x)

    b = array(x, sc, axes=(0, 1))
    c = b.keys.reshape((2, 3))
    assert allclose(c.toarray(), x)

def test_reshape_keys_errors(sc):

    x = arange(2*3*4).reshape((2, 3, 4))

    b = array(x, sc, axes=(0, 1))
    with pytest.raises(ValueError):
        b.keys.reshape((2, 3, 4))

def test_reshape_values(sc):

    x = arange(2*3*4).reshape((2, 3, 4))

    b = array(x, sc, axes=(0,))
    c = b.values.reshape((4, 3))
    assert c.values.shape == (4, 3)
    assert allclose(c.toarray(), x.reshape((2, 4, 3)))

    b = array(x, sc, axes=(0, 1))
    c = b.values.reshape((1, 4))
    assert allclose(c.toarray(), x.reshape((2, 3, 1, 4)))

    b = array(x, sc, axes=(0, 1))
    c = b.values.reshape((4,))
    assert allclose(c.toarray(), x)

    b = array(x, sc, axes=(0,))
    c = b.values.reshape((3, 4))
    assert allclose(c.toarray(), x)

def test_reshape_values_errors(sc):

    x = arange(2*3*4).reshape((2, 3, 4))

    b = array(x, sc, axes=(0, 1))
    with pytest.raises(ValueError):
        b.values.reshape((2, 3, 4))

def test_transpose_keys(sc):

    x = arange(2*3*4).reshape((2, 3, 4))

    b = array(x, sc, axes=(0, 1))
    c = b.keys.transpose((1, 0))
    assert c.keys.shape == (3, 2)
    assert allclose(c.toarray(), x.transpose((1, 0, 2)))

    b = array(x, sc, axes=(0,))
    c = b.keys.transpose((0,))
    assert allclose(c.toarray(), x)

    b = array(x, sc, axes=(0, 1))
    c = b.keys.transpose((0, 1))
    assert allclose(c.toarray(), x)

def test_transpose_keys_errors(sc):

    x = arange(2*3*4).reshape((2, 3, 4))

    b = array(x, sc, axes=(0, 1))
    with pytest.raises(ValueError):
        b.keys.transpose((0, 2))

    with pytest.raises(ValueError):
        b.keys.transpose((1, 1))

    with pytest.raises(ValueError):
        b.keys.transpose((0,))

def test_transpose_values(sc):

    x = arange(2*3*4).reshape((2, 3, 4))

    b = array(x, sc, axes=(0,))
    c = b.values.transpose((1, 0))
    assert c.values.shape == (4, 3)
    assert allclose(c.toarray(), x.transpose((0, 2, 1)))

    b = array(x, sc, axes=(0,))
    c = b.values.transpose((0, 1))
    assert allclose(c.toarray(), x)

    b = array(x, sc, axes=(0, 1))
    c = b.values.transpose((0,))
    assert allclose(c.toarray(), x.reshape((2, 3, 4)))

def test_traspose_values_errors(sc):

    x = arange(2*3*4).reshape((2, 3, 4))

    b = array(x, sc, axes=(0,))
    with pytest.raises(ValueError):
        b.values.transpose((0, 2))

    with pytest.raises(ValueError):
        b.values.transpose((1, 1))

    with pytest.raises(ValueError):
        b.values.transpose((0,))

"""
<<<<<<< HEAD
Stackable interface tests
"""

def _2D_stackable_preamble(sc, num_partitions=2):
    dims = (10, 10)
    arr = vstack([[x]*dims[1] for x in arange(dims[0])])
    barr = array(arr, sc, axes=(0,))
    barr = BoltArraySpark(barr._rdd.partitionBy(num_partitions),
            shape=barr.shape, split=barr.split)
    return barr


def _3D_stackable_preamble(sc, num_partitions=2):
    dims = (10, 10, 10)
    area = dims[0] * dims[1]
    arr = asarray([repeat(x,area).reshape(dims[0], dims[1]) for x in range(dims[2])])
    barr = array(arr, sc, axes=(0,))
    barr = BoltArraySpark(barr._rdd.partitionBy(num_partitions),
            shape=barr.shape, split=barr.split)
    return barr


def test_stack_2D(sc):

    barr = _2D_stackable_preamble(sc)

    # Without stack_size
    stacked = barr.stacked()
    first_partition = stacked._barray._rdd.first()[1]
    assert first_partition.shape == (5, 10)
    assert stacked._barray.shape == (10, 10)

    # With stack_size
    stacked = barr.stacked(stack_size=2)
    first_partition = stacked._barray._rdd.first()[1]
    assert first_partition.shape == (2, 10)

    # Invalid stack_size
    stacked = barr.stacked(stack_size=0)
    first_partition = stacked._barray._rdd.first()[1]
    assert first_partition.shape == (5, 10)

    # Unstackin
    unstacked = stacked.unstack()
    arr = unstacked.toarray()
    assert arr.shape == (10, 10)
    assert allclose(arr, barr.toarray())


def test_stack_3D(sc):

    barr = _3D_stackable_preamble(sc)

    # With stack_size
    stacked = barr.stacked(stack_size=2)
    first_partition = stacked._barray._rdd.first()[1]
    assert first_partition.shape == (2, 10, 10)

    # Invalid stack_size
    stacked = barr.stacked(stack_size=0)
    first_partition = stacked._barray._rdd.first()[1]
    assert first_partition.shape == (5, 10, 10)

    # Unstacking
    unstacked = stacked.unstack()
    arr = unstacked.toarray()
    assert arr.shape == (10, 10, 10)
    assert allclose(arr, barr.toarray())


def test_stacked_map(sc):

    barr = _2D_stackable_preamble(sc)

    map_func1 = lambda x: x * 2
    map_func2 = lambda x: ones(10)

    funcs = [map_func1, map_func2]

    for func in funcs:
        stacked = barr.stacked()
        stacked_map = stacked.map(func)
        normal_map = barr.map(func)
        unstacked = stacked_map.unstack()
        assert normal_map.shape == unstacked.shape
        assert normal_map.split == unstacked.split
        assert allclose(normal_map.toarray(), unstacked.toarray())


def test_stacked_reduce(sc):

    from numpy import max

    barr = _2D_stackable_preamble(sc)

    reduce_func1 = lambda x,y: max(x, y)

    funcs = [reduce_func1]

    for func in funcs:
        stacked = barr.stacked()
        stacked_reduce = stacked.reduce(func)
        normal_reduce = barr.reduce(func)
        unstacked = stacked_map.unstack()
        assert normal_map.shape == unstacked.shape
        assert normal_map.split == unstacked.split
        assert allclose(normal_map.toarray(), unstacked.toarray())

=======
Testing functional operators
"""

def test_map(sc):

    import random
    random.seed(42)

    x = arange(2*3*4).reshape(2, 3, 4)
    b = array(x, sc, axes=(0,))

    # Test all map functionality when the base array is split after the first axis
    generic.map_suite(x, b)

    # Split the BoltArraySpark after the second axis and rerun the tests
    b = array(x, sc, axes=(0, 1))
    generic.map_suite(x, b)

    # Simple map should produce the same result even across multiple axes, though with a different
    # shape
    mapped = b.map(lambda x: x * 2, axes=(0,1))
    swapped = mapped.swap([1], [])
    swapped = mapped.toarray()
    assert allclose(swapped, x * 2)

def test_reduce(sc):

    from numpy import asarray

    dims = (10, 10, 10)
    area = dims[0] * dims[1]
    arr = asarray([repeat(x,area).reshape(dims[0], dims[1]) for x in range(dims[2])])
    b = array(arr, sc, axes=(0,))

    # Test all reduce functionality when the base array is split after the first axis
    generic.reduce_suite(arr, b)

    # Split the BoltArraySpark after the second axis and rerun the tests
    b = array(arr, sc, axes=(0,1))
    generic.reduce_suite(arr, b)

def test_filter(sc):

    x = arange(2*3*4).reshape(2, 3, 4)
    b = array(x, sc, axes=(0,))

    # Test all filter functionality when the base array is split after the first axis
    generic.filter_suite(x, b)

    # Split the BoltArraySpark after the second axis and rerun the tests
    b = array(x, sc, axes=(0, 1))
    generic.filter_suite(x, b)
>>>>>>> 7e1fb9be

def test_getitem_slice(sc):

    x = arange(2*3).reshape((2, 3))

    b = array(x, sc, axes=(0,))
    assert allclose(b[0:1, 0:1].toarray(), x[0:1, 0:1])
    assert allclose(b[0:2, 0:2].toarray(), x[0:2, 0:2])
    assert allclose(b[0:2, 0:3].toarray(), x[0:2, 0:3])
    assert allclose(b[0:2, 0:3:2].toarray(), x[0:2, 0:3:2])
    assert allclose(b[:2, :2].toarray(), x[:2, :2])
    assert allclose(b[1:, 1:].toarray(), x[1:, 1:])

    b = array(x, sc, axes=(0, 1))
    assert allclose(b[0:1, 0:1].toarray(), x[0:1, 0:1])
    assert allclose(b[0:2, 0:2].toarray(), x[0:2, 0:2])
    assert allclose(b[0:2, 0:3].toarray(), x[0:2, 0:3])
    assert allclose(b[0:2, 0:3:2].toarray(), x[0:2, 0:3:2])
    assert allclose(b[:2, :2].toarray(), x[:2, :2])
    assert allclose(b[1:, 1:].toarray(), x[1:, 1:])

def test_getitem_slice_ragged(sc):

    x = arange(10*10*3).reshape((10, 10, 3))

    b = array(x, sc, axes=(0,1))
    assert allclose(b[0:5:2, 0:2].toarray(), x[0:5:2, 0:2])
    assert allclose(b[0:5:3, 0:2].toarray(), x[0:5:3, 0:2])
    assert allclose(b[0:9:3, 0:2].toarray(), x[0:9:3, 0:2])

def test_getitem_int(sc):

    x = arange(2*3).reshape((2, 3))

    b = array(x, sc, axes=(0,))
    assert allclose(b[0, 0].toarray(), x[0, 0])
    assert allclose(b[0, 1].toarray(), x[0, 1])
    assert allclose(b[0, 0:1].toarray(), x[0, 0:1])
    assert allclose(b[1, 2].toarray(), x[1, 2])
    assert allclose(b[[1], [2]].toarray(), x[[1], [2]])

    b = array(x, sc, axes=(0, 1))
    assert allclose(b[0, 0].toarray(), x[0, 0])
    assert allclose(b[0, 1].toarray(), x[0, 1])
    assert allclose(b[0, 0:1].toarray(), x[0, 0:1])
    assert allclose(b[1, 2].toarray(), x[1, 2])
    assert allclose(b[[1], [2]].toarray(), x[[1], [2]])

def test_getitem_list(sc):

    x = arange(3*3*4).reshape((3, 3, 4))

    b = array(x, sc, axes=(0,))
    assert allclose(b[[0, 1], [0, 1], [0, 2]].toarray(), x[[0, 1], [0, 1], [0, 2]])
    assert allclose(b[[0, 1], [0, 2], [0, 3]].toarray(), x[[0, 1], [0, 2], [0, 3]])
    assert allclose(b[[0, 1, 2], [0, 2, 1], [0, 3, 1]].toarray(), x[[0, 1, 2], [0, 2, 1], [0, 3, 1]])

    b = array(x, sc, axes=(0,1))
    assert allclose(b[[0, 1], [0, 1], [0, 2]].toarray(), x[[0, 1], [0, 1], [0, 2]])
    assert allclose(b[[0, 1], [0, 2], [0, 3]].toarray(), x[[0, 1], [0, 2], [0, 3]])
    assert allclose(b[[0, 1, 2], [0, 2, 1], [0, 3, 1]].toarray(), x[[0, 1, 2], [0, 2, 1], [0, 3, 1]])

def test_getitem_list_array(sc):

    x = arange(3*3*4).reshape((3, 3, 4))

    rows = [[0, 0], [1, 1]]
    cols = [[0, 2], [0, 2]]
    dept = [[0, 3], [0, 3]]

    b = array(x, sc, axes=(0,))
    assert allclose(b[rows, cols, dept].toarray(), x[rows, cols, dept])

    b = array(x, sc, axes=(0,1))
    assert allclose(b[rows, cols, dept].toarray(), x[rows, cols, dept])

def test_swap(sc):
   
   a = arange(2**8).reshape(*(8*[2]))
   b = array(a, sc, axes=(0, 1, 2, 3))

   bT = b.swap([1,2],[0,3], size=(2,2)).toarray()
   aT = a.transpose([0,3,4,7,1,2,5,6])

   assert allclose(aT, bT)<|MERGE_RESOLUTION|>--- conflicted
+++ resolved
@@ -1,12 +1,7 @@
-<<<<<<< HEAD
 from numpy import arange, squeeze, vstack, repeat, asarray, ones
-=======
-from numpy import arange, repeat
->>>>>>> 7e1fb9be
 
 import pytest
 
-from bolt.common import allclose
 from bolt import array
 from bolt.utils import allclose
 from bolt.spark.array import BoltArraySpark
@@ -205,7 +200,6 @@
         b.values.transpose((0,))
 
 """
-<<<<<<< HEAD
 Stackable interface tests
 """
 
@@ -216,7 +210,6 @@
     barr = BoltArraySpark(barr._rdd.partitionBy(num_partitions),
             shape=barr.shape, split=barr.split)
     return barr
-
 
 def _3D_stackable_preamble(sc, num_partitions=2):
     dims = (10, 10, 10)
@@ -227,7 +220,6 @@
             shape=barr.shape, split=barr.split)
     return barr
 
-
 def test_stack_2D(sc):
 
     barr = _2D_stackable_preamble(sc)
@@ -248,12 +240,11 @@
     first_partition = stacked._barray._rdd.first()[1]
     assert first_partition.shape == (5, 10)
 
-    # Unstackin
+    # Unstacking
     unstacked = stacked.unstack()
     arr = unstacked.toarray()
     assert arr.shape == (10, 10)
     assert allclose(arr, barr.toarray())
-
 
 def test_stack_3D(sc):
 
@@ -274,7 +265,6 @@
     arr = unstacked.toarray()
     assert arr.shape == (10, 10, 10)
     assert allclose(arr, barr.toarray())
-
 
 def test_stacked_map(sc):
 
@@ -294,7 +284,6 @@
         assert normal_map.split == unstacked.split
         assert allclose(normal_map.toarray(), unstacked.toarray())
 
-
 def test_stacked_reduce(sc):
 
     from numpy import max
@@ -314,7 +303,7 @@
         assert normal_map.split == unstacked.split
         assert allclose(normal_map.toarray(), unstacked.toarray())
 
-=======
+"""
 Testing functional operators
 """
 
@@ -367,7 +356,6 @@
     # Split the BoltArraySpark after the second axis and rerun the tests
     b = array(x, sc, axes=(0, 1))
     generic.filter_suite(x, b)
->>>>>>> 7e1fb9be
 
 def test_getitem_slice(sc):
 
