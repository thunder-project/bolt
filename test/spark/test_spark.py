--- conflicted
+++ resolved
@@ -1,8 +1,4 @@
-<<<<<<< HEAD
-from numpy import arange, squeeze, vstack, repeat, asarray, ones
-=======
 from numpy import arange, repeat
->>>>>>> bcc83b38
 from itertools import permutations
 
 import pytest
@@ -208,11 +204,12 @@
         b.values.transpose((0,))
 
 """
-<<<<<<< HEAD
 Stackable interface tests
 """
 
 def _2D_stackable_preamble(sc, num_partitions=2):
+    from numpy import vstack
+
     dims = (10, 10)
     arr = vstack([[x]*dims[1] for x in arange(dims[0])])
     barr = array(arr, sc, axes=(0,))
@@ -221,6 +218,8 @@
     return barr
 
 def _3D_stackable_preamble(sc, num_partitions=2):
+    from numpy import asarray
+
     dims = (10, 10, 10)
     area = dims[0] * dims[1]
     arr = asarray([repeat(x,area).reshape(dims[0], dims[1]) for x in range(dims[2])])
@@ -312,8 +311,6 @@
         assert allclose(normal_reduce.toarray(), stacked_reduce.toarray())
 
 """
-=======
->>>>>>> bcc83b38
 Testing functional operators
 """
 
@@ -332,16 +329,6 @@
     b = array(x, sc, axes=(0, 1))
     generic.map_suite(x, b)
 
-<<<<<<< HEAD
-    # Simple map should produce the same result even across multiple axes, though with a different
-    # shape
-    mapped = b.map(lambda x: x * 2, axes=(0,1))
-    swapped = mapped.swap([1], [])
-    swapped = mapped.toarray()
-    assert allclose(swapped, x * 2)
-
-=======
->>>>>>> bcc83b38
 def test_reduce(sc):
 
     from numpy import asarray
@@ -370,13 +357,9 @@
     b = array(x, sc, axes=(0, 1))
     generic.filter_suite(x, b)
 
-<<<<<<< HEAD
-def test_getitem_slice(sc):
-=======
 def test_mean(sc):
     x = arange(2*3*4).reshape(2, 3, 4)
     b = array(x, sc, axes=(0,))
->>>>>>> bcc83b38
 
     assert allclose(b.mean(axes=(0,)), x.mean(axis=(0,)))
     assert allclose(b.mean(axes=(0,1)), x.mean(axis=(0,1)))
