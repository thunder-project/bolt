<<<<<<< HEAD
from numpy import arange, squeeze, vstack, repeat, asarray, ones
=======
from numpy import arange
from itertools import permutations
>>>>>>> 1b4bf309

import pytest

from bolt import array, ones
from bolt.utils import allclose
from bolt.spark.array import BoltArraySpark

import generic

def test_shape(sc):

    x = arange(2*3).reshape((2, 3))
    b = array(x, sc)
    assert b.shape == x.shape

    x = arange(2*3*4).reshape((2, 3, 4))
    b = array(x, sc)
    assert b.shape == x.shape

def test_size(sc):

    x = arange(2*3*4).reshape((2, 3, 4))
    b = array(x, sc, axes=(0,))
    assert b.size == x.size

def test_split(sc):

    x = arange(2*3*4).reshape((2, 3, 4))
    b = array(x, sc, axes=(0,))
    assert b.split == 1

    b = array(x, sc, axes=(0, 1))
    assert b.split == 2

def test_mask(sc):

    x = arange(2*3*4).reshape((2, 3, 4))
    b = array(x, sc, axes=(0,))
    assert b.mask == (1, 0, 0)

    b = array(x, sc, axes=(0, 1))
    assert b.mask == (1, 1, 0)

    b = array(x, sc, axes=(0, 1, 2))
    assert b.mask == (1, 1, 1)

def test_cache(sc):
    x = arange(2*3).reshape((2, 3))
    b = array(x, sc)
    b.cache()    
    assert b._rdd.is_cached
    b.unpersist()    
    assert not b._rdd.is_cached

def test_value_shape(sc):

    x = arange(2*3).reshape((2, 3))
    b = array(x, sc)
    assert b.values.shape == (3,)

    x = arange(2*3*4).reshape((2, 3, 4))
    b = array(x, sc, axes=(0,))
    assert b.values.shape == (3, 4)

def test_key_shape(sc):

    x = arange(2*3).reshape((2, 3))
    b = array(x, sc)
    assert b.keys.shape == (2,)

    x = arange(2*3*4).reshape((2, 3, 4))
    b = array(x, sc, axes=(0, 1))
    assert b.keys.shape == (2, 3)

def test_ndim(sc):

    x = arange(2**5).reshape(2, 2, 2, 2, 2)
    b = array(x, sc, axes=[0, 1, 2])

    assert b.keys.ndim == 3
    assert b.values.ndim == 2
    assert b.ndim == 5

def test_reshape_keys(sc):

    x = arange(2*3*4).reshape((2, 3, 4))

    b = array(x, sc, axes=(0, 1))
    c = b.keys.reshape((3, 2))
    assert c.keys.shape == (3, 2)
    assert allclose(c.toarray(), x.reshape((3, 2, 4)))

    b = array(x, sc, axes=(0,))
    c = b.keys.reshape((2, 1))
    assert allclose(c.toarray(), x.reshape((2, 1, 3, 4)))

    b = array(x, sc, axes=(0,))
    c = b.keys.reshape((2,))
    assert allclose(c.toarray(), x)

    b = array(x, sc, axes=(0, 1))
    c = b.keys.reshape((2, 3))
    assert allclose(c.toarray(), x)

def test_reshape_keys_errors(sc):

    x = arange(2*3*4).reshape((2, 3, 4))

    b = array(x, sc, axes=(0, 1))
    with pytest.raises(ValueError):
        b.keys.reshape((2, 3, 4))

def test_reshape_values(sc):

    x = arange(2*3*4).reshape((2, 3, 4))

    b = array(x, sc, axes=(0,))
    c = b.values.reshape((4, 3))
    assert c.values.shape == (4, 3)
    assert allclose(c.toarray(), x.reshape((2, 4, 3)))

    b = array(x, sc, axes=(0, 1))
    c = b.values.reshape((1, 4))
    assert allclose(c.toarray(), x.reshape((2, 3, 1, 4)))

    b = array(x, sc, axes=(0, 1))
    c = b.values.reshape((4,))
    assert allclose(c.toarray(), x)

    b = array(x, sc, axes=(0,))
    c = b.values.reshape((3, 4))
    assert allclose(c.toarray(), x)

def test_reshape_values_errors(sc):

    x = arange(2*3*4).reshape((2, 3, 4))

    b = array(x, sc, axes=(0, 1))
    with pytest.raises(ValueError):
        b.values.reshape((2, 3, 4))

def test_transpose_keys(sc):

    x = arange(2*3*4).reshape((2, 3, 4))

    b = array(x, sc, axes=(0, 1))
    c = b.keys.transpose((1, 0))
    assert c.keys.shape == (3, 2)
    assert allclose(c.toarray(), x.transpose((1, 0, 2)))

    b = array(x, sc, axes=(0,))
    c = b.keys.transpose((0,))
    assert allclose(c.toarray(), x)

    b = array(x, sc, axes=(0, 1))
    c = b.keys.transpose((0, 1))
    assert allclose(c.toarray(), x)

def test_transpose_keys_errors(sc):

    x = arange(2*3*4).reshape((2, 3, 4))

    b = array(x, sc, axes=(0, 1))
    with pytest.raises(ValueError):
        b.keys.transpose((0, 2))

    with pytest.raises(ValueError):
        b.keys.transpose((1, 1))

    with pytest.raises(ValueError):
        b.keys.transpose((0,))

def test_transpose_values(sc):

    x = arange(2*3*4).reshape((2, 3, 4))

    b = array(x, sc, axes=(0,))
    c = b.values.transpose((1, 0))
    assert c.values.shape == (4, 3)
    assert allclose(c.toarray(), x.transpose((0, 2, 1)))

    b = array(x, sc, axes=(0,))
    c = b.values.transpose((0, 1))
    assert allclose(c.toarray(), x)

    b = array(x, sc, axes=(0, 1))
    c = b.values.transpose((0,))
    assert allclose(c.toarray(), x.reshape((2, 3, 4)))

def test_traspose_values_errors(sc):

    x = arange(2*3*4).reshape((2, 3, 4))

    b = array(x, sc, axes=(0,))
    with pytest.raises(ValueError):
        b.values.transpose((0, 2))

    with pytest.raises(ValueError):
        b.values.transpose((1, 1))

    with pytest.raises(ValueError):
        b.values.transpose((0,))

"""
Stackable interface tests
"""

def _2D_stackable_preamble(sc, num_partitions=2):
    dims = (10, 10)
    arr = vstack([[x]*dims[1] for x in arange(dims[0])])
    barr = array(arr, sc, axes=(0,))
    barr = BoltArraySpark(barr._rdd.partitionBy(num_partitions),
            shape=barr.shape, split=barr.split)
    return barr

def _3D_stackable_preamble(sc, num_partitions=2):
    dims = (10, 10, 10)
    area = dims[0] * dims[1]
    arr = asarray([repeat(x,area).reshape(dims[0], dims[1]) for x in range(dims[2])])
    barr = array(arr, sc, axes=(0,))
    barr = BoltArraySpark(barr._rdd.partitionBy(num_partitions),
            shape=barr.shape, split=barr.split)
    return barr

def test_stack_2D(sc):

    barr = _2D_stackable_preamble(sc)

    # Without stack_size
    stacked = barr.stacked()
    first_partition = stacked._barray._rdd.first()[1]
    assert first_partition.shape == (5, 10)
    assert stacked._barray.shape == (10, 10)

    # With stack_size
    stacked = barr.stacked(stack_size=2)
    first_partition = stacked._barray._rdd.first()[1]
    assert first_partition.shape == (2, 10)

    # Invalid stack_size
    stacked = barr.stacked(stack_size=0)
    first_partition = stacked._barray._rdd.first()[1]
    assert first_partition.shape == (5, 10)

    # Unstacking
    unstacked = stacked.unstack()
    arr = unstacked.toarray()
    assert arr.shape == (10, 10)
    assert allclose(arr, barr.toarray())

def test_stack_3D(sc):

    barr = _3D_stackable_preamble(sc)

    # With stack_size
    stacked = barr.stacked(stack_size=2)
    first_partition = stacked._barray._rdd.first()[1]
    assert first_partition.shape == (2, 10, 10)

    # Invalid stack_size
    stacked = barr.stacked(stack_size=0)
    first_partition = stacked._barray._rdd.first()[1]
    assert first_partition.shape == (5, 10, 10)

    # Unstacking
    unstacked = stacked.unstack()
    arr = unstacked.toarray()
    assert arr.shape == (10, 10, 10)
    assert allclose(arr, barr.toarray())

def test_stacked_map(sc):

    barr = _2D_stackable_preamble(sc)

    map_func1 = lambda x: x * 2
    map_func2 = lambda x: ones(10)

    funcs = [map_func1, map_func2]

    for func in funcs:
        stacked = barr.stacked()
        stacked_map = stacked.map(func)
        normal_map = barr.map(func)
        unstacked = stacked_map.unstack()
        assert normal_map.shape == unstacked.shape
        assert normal_map.split == unstacked.split
        assert allclose(normal_map.toarray(), unstacked.toarray())

def test_stacked_reduce(sc):

    from numpy import max

    barr = _2D_stackable_preamble(sc)

    reduce_func1 = lambda x,y: max(x, y)

    funcs = [reduce_func1]

    for func in funcs:
        stacked = barr.stacked()
        stacked_reduce = stacked.reduce(func)
        normal_reduce = barr.reduce(func)
        unstacked = stacked_map.unstack()
        assert normal_map.shape == unstacked.shape
        assert normal_map.split == unstacked.split
        assert allclose(normal_map.toarray(), unstacked.toarray())

"""
Testing functional operators
"""

def test_map(sc):

    import random
    random.seed(42)

    x = arange(2*3*4).reshape(2, 3, 4)
    b = array(x, sc, axes=(0,))

    # Test all map functionality when the base array is split after the first axis
    generic.map_suite(x, b)

    # Split the BoltArraySpark after the second axis and rerun the tests
    b = array(x, sc, axes=(0, 1))
    generic.map_suite(x, b)

    # Simple map should produce the same result even across multiple axes, though with a different
    # shape
    mapped = b.map(lambda x: x * 2, axes=(0,1))
    swapped = mapped.swap([1], [])
    swapped = mapped.toarray()
    assert allclose(swapped, x * 2)

def test_reduce(sc):

    from numpy import asarray

    dims = (10, 10, 10)
    area = dims[0] * dims[1]
    arr = asarray([repeat(x,area).reshape(dims[0], dims[1]) for x in range(dims[2])])
    b = array(arr, sc, axes=(0,))

    # Test all reduce functionality when the base array is split after the first axis
    generic.reduce_suite(arr, b)

    # Split the BoltArraySpark after the second axis and rerun the tests
    b = array(arr, sc, axes=(0,1))
    generic.reduce_suite(arr, b)

def test_filter(sc):

    x = arange(2*3*4).reshape(2, 3, 4)
    b = array(x, sc, axes=(0,))

    # Test all filter functionality when the base array is split after the first axis
    generic.filter_suite(x, b)

    # Split the BoltArraySpark after the second axis and rerun the tests
    b = array(x, sc, axes=(0, 1))
    generic.filter_suite(x, b)

def test_getitem_slice(sc):

    x = arange(2*3).reshape((2, 3))

    b = array(x, sc, axes=(0,))
    assert allclose(b[0:1, 0:1].toarray(), x[0:1, 0:1])
    assert allclose(b[0:2, 0:2].toarray(), x[0:2, 0:2])
    assert allclose(b[0:2, 0:3].toarray(), x[0:2, 0:3])
    assert allclose(b[0:2, 0:3:2].toarray(), x[0:2, 0:3:2])
    assert allclose(b[:2, :2].toarray(), x[:2, :2])
    assert allclose(b[1:, 1:].toarray(), x[1:, 1:])

    b = array(x, sc, axes=(0, 1))
    assert allclose(b[0:1, 0:1].toarray(), x[0:1, 0:1])
    assert allclose(b[0:2, 0:2].toarray(), x[0:2, 0:2])
    assert allclose(b[0:2, 0:3].toarray(), x[0:2, 0:3])
    assert allclose(b[0:2, 0:3:2].toarray(), x[0:2, 0:3:2])
    assert allclose(b[:2, :2].toarray(), x[:2, :2])
    assert allclose(b[1:, 1:].toarray(), x[1:, 1:])

def test_getitem_slice_ragged(sc):

    x = arange(10*10*3).reshape((10, 10, 3))

    b = array(x, sc, axes=(0,1))
    assert allclose(b[0:5:2, 0:2].toarray(), x[0:5:2, 0:2])
    assert allclose(b[0:5:3, 0:2].toarray(), x[0:5:3, 0:2])
    assert allclose(b[0:9:3, 0:2].toarray(), x[0:9:3, 0:2])

def test_getitem_int(sc):

    x = arange(2*3).reshape((2, 3))

    b = array(x, sc, axes=(0,))
    assert allclose(b[0, 0], x[0, 0])
    assert allclose(b[0, 1], x[0, 1])
    assert allclose(b[0, 0:1], x[0, 0:1])
    assert allclose(b[1, 2], x[1, 2])
    assert allclose(b[[1], [2]].toarray(), x[[1], [2]])
    assert allclose(b[[1], 2].toarray(), x[[1], 2])

    b = array(x, sc, axes=(0, 1))
    assert allclose(b[0, 0], x[0, 0])
    assert allclose(b[0, 1], x[0, 1])
    assert allclose(b[0, 0:1], x[0, 0:1])
    assert allclose(b[1, 2], x[1, 2])
    assert allclose(b[[1], [2]].toarray(), x[[1], [2]])
    assert allclose(b[[1], 2].toarray(), x[[1], 2])

def test_getitem_list(sc):

    x = arange(3*3*4).reshape((3, 3, 4))

    b = array(x, sc, axes=(0,))
    assert allclose(b[[0, 1], [0, 1], [0, 2]].toarray(), x[[0, 1], [0, 1], [0, 2]])
    assert allclose(b[[0, 1], [0, 2], [0, 3]].toarray(), x[[0, 1], [0, 2], [0, 3]])
    assert allclose(b[[0, 1, 2], [0, 2, 1], [0, 3, 1]].toarray(), x[[0, 1, 2], [0, 2, 1], [0, 3, 1]])

    b = array(x, sc, axes=(0, 1))
    assert allclose(b[[0, 1], [0, 1], [0, 2]].toarray(), x[[0, 1], [0, 1], [0, 2]])
    assert allclose(b[[0, 1], [0, 2], [0, 3]].toarray(), x[[0, 1], [0, 2], [0, 3]])
    assert allclose(b[[0, 1, 2], [0, 2, 1], [0, 3, 1]].toarray(), x[[0, 1, 2], [0, 2, 1], [0, 3, 1]])

def test_getitem_list_array(sc):

    x = arange(3*3*4).reshape((3, 3, 4))

    rows = [[0, 0], [1, 1]]
    cols = [[0, 2], [0, 2]]
    dept = [[0, 3], [0, 3]]

    b = array(x, sc, axes=(0,))
    assert allclose(b[rows, cols, dept].toarray(), x[rows, cols, dept])

    b = array(x, sc, axes=(0,1))
    assert allclose(b[rows, cols, dept].toarray(), x[rows, cols, dept])

def test_swap(sc):
   
<<<<<<< HEAD
   a = arange(2**8).reshape(*(8*[2]))
   b = array(a, sc, axes=(0, 1, 2, 3))

   bT = b.swap([1,2],[0,3], size=(2,2)).toarray()
   aT = a.transpose([0,3,4,7,1,2,5,6])

   assert allclose(aT, bT)
=======
    a = arange(2**8).reshape(*(8*[2]))
    b = array(a, sc, axes=(0, 1, 2, 3))

    bs = b.swap((1, 2), (0, 3), size=(2, 2))
    at = a.transpose((0, 3, 4, 7, 1, 2, 5, 6))
    assert allclose(at, bs.toarray())

    bs = b.swap((1, 2), (0, 3), size=50)
    at = a.transpose((0, 3, 4, 7, 1, 2, 5, 6))
    assert allclose(at, bs.toarray())

    bs = b.swap((1, 2), (0, 3))
    at = a.transpose((0, 3, 4, 7, 1, 2, 5, 6))
    assert allclose(at, bs.toarray())

    bs = b.swap((), (0, 1, 2, 3))
    at = a
    assert allclose(at, bs.toarray())

    bs = b.swap(0, 0)
    at = a.transpose((1, 2, 3, 4, 0, 5, 6, 7))
    assert allclose(at, bs.toarray())

    bs = b.swap([], 0)
    at = a.transpose((0, 1, 2, 3, 4, 5, 6, 7))
    assert allclose(at, bs.toarray())
    assert bs.split == 5

    bs = b.swap(0, [])
    at = a.transpose((1, 2, 3, 0, 4, 5, 6, 7))
    assert allclose(at, bs.toarray())
    assert bs.split == 3

def test_transpose(sc):

    n = 4
    perms = list(permutations(range(n), n))

    a = arange(2*3*4*5).reshape((2, 3, 4, 5))
    
    b = array(a, sc, axes=[0, 1])
    for p in perms:
        allclose(b.transpose(p).toarray(), b.toarray().transpose(p))

def test_t(sc):

    a = arange(2*3*4*5).reshape((2, 3, 4, 5))

    b = array(a, sc, axes=[0])
    allclose(b.T.toarray(), b.toarray().T)

    b = array(a, sc, axes=[0, 1])
    allclose(b.T.toarray(), b.toarray().T)

def test_squeeze(sc):

    from numpy import ones as npones

    x = npones((1, 2, 1, 4))
    b = ones((1, 2, 1, 4), sc, axes=(0,))
    assert allclose(b.squeeze().toarray(), x.squeeze())
    assert allclose(b.squeeze((0, 2)).toarray(), x.squeeze((0, 2)))
    assert allclose(b.squeeze(0).toarray(), x.squeeze(0))
    assert allclose(b.squeeze(2).toarray(), x.squeeze(2))
    assert b.squeeze().split == 0
    assert b.squeeze((0, 2)).split == 0
    assert b.squeeze(2).split == 1

    x = npones((1, 2, 1, 4))
    b = ones((1, 2, 1, 4), sc, axes=(0, 1))
    assert allclose(b.squeeze().toarray(), x.squeeze())
    assert allclose(b.squeeze((0, 2)).toarray(), x.squeeze((0, 2)))
    assert allclose(b.squeeze(0).toarray(), x.squeeze(0))
    assert allclose(b.squeeze(2).toarray(), x.squeeze(2))
    assert b.squeeze().split == 1
    assert b.squeeze((0, 2)).split == 1
    assert b.squeeze(2).split == 2

    x = npones((1, 1, 1, 1))
    b = ones((1, 1, 1, 1), sc, axes=(0, 1))
    assert allclose(b.squeeze().toarray(), x.squeeze())
>>>>>>> 1b4bf309
<|MERGE_RESOLUTION|>--- conflicted
+++ resolved
@@ -1,9 +1,5 @@
-<<<<<<< HEAD
 from numpy import arange, squeeze, vstack, repeat, asarray, ones
-=======
-from numpy import arange
 from itertools import permutations
->>>>>>> 1b4bf309
 
 import pytest
 
@@ -443,16 +439,7 @@
     assert allclose(b[rows, cols, dept].toarray(), x[rows, cols, dept])
 
 def test_swap(sc):
-   
-<<<<<<< HEAD
-   a = arange(2**8).reshape(*(8*[2]))
-   b = array(a, sc, axes=(0, 1, 2, 3))
-
-   bT = b.swap([1,2],[0,3], size=(2,2)).toarray()
-   aT = a.transpose([0,3,4,7,1,2,5,6])
-
-   assert allclose(aT, bT)
-=======
+
     a = arange(2**8).reshape(*(8*[2]))
     b = array(a, sc, axes=(0, 1, 2, 3))
 
@@ -533,5 +520,4 @@
 
     x = npones((1, 1, 1, 1))
     b = ones((1, 1, 1, 1), sc, axes=(0, 1))
-    assert allclose(b.squeeze().toarray(), x.squeeze())
->>>>>>> 1b4bf309
+    assert allclose(b.squeeze().toarray(), x.squeeze())