from numpy import arange
from itertools import permutations

import pytest

from bolt import array, ones
from bolt.utils import allclose


def test_shape(sc):

    x = arange(2*3).reshape((2, 3))
    b = array(x, sc)
    assert b.shape == x.shape

    x = arange(2*3*4).reshape((2, 3, 4))
    b = array(x, sc)
    assert b.shape == x.shape

def test_size(sc):

    x = arange(2*3*4).reshape((2, 3, 4))
    b = array(x, sc, axes=(0,))
    assert b.size == x.size

def test_split(sc):

    x = arange(2*3*4).reshape((2, 3, 4))
    b = array(x, sc, axes=(0,))
    assert b.split == 1

    b = array(x, sc, axes=(0, 1))
    assert b.split == 2

def test_mask(sc):

    x = arange(2*3*4).reshape((2, 3, 4))
    b = array(x, sc, axes=(0,))
    assert b.mask == (1, 0, 0)

    b = array(x, sc, axes=(0, 1))
    assert b.mask == (1, 1, 0)

    b = array(x, sc, axes=(0, 1, 2))
    assert b.mask == (1, 1, 1)

def test_cache(sc):
    x = arange(2*3).reshape((2, 3))
    b = array(x, sc)
    b.cache()    
    assert b._rdd.is_cached
    b.unpersist()    
    assert not b._rdd.is_cached

def test_value_shape(sc):

    x = arange(2*3).reshape((2, 3))
    b = array(x, sc)
    assert b.values.shape == (3,)

    x = arange(2*3*4).reshape((2, 3, 4))
    b = array(x, sc, axes=(0,))
    assert b.values.shape == (3, 4)

def test_key_shape(sc):

    x = arange(2*3).reshape((2, 3))
    b = array(x, sc)
    assert b.keys.shape == (2,)

    x = arange(2*3*4).reshape((2, 3, 4))
    b = array(x, sc, axes=(0, 1))
    assert b.keys.shape == (2, 3)

def test_ndim(sc):

    x = arange(2**5).reshape(2, 2, 2, 2, 2)
    b = array(x, sc, axes=[0, 1, 2])

    assert b.keys.ndim == 3
    assert b.values.ndim == 2
    assert b.ndim == 5

def test_reshape_keys(sc):

    x = arange(2*3*4).reshape((2, 3, 4))

    b = array(x, sc, axes=(0, 1))
    c = b.keys.reshape((3, 2))
    assert c.keys.shape == (3, 2)
    assert allclose(c.toarray(), x.reshape((3, 2, 4)))

    b = array(x, sc, axes=(0,))
    c = b.keys.reshape((2, 1))
    assert allclose(c.toarray(), x.reshape((2, 1, 3, 4)))

    b = array(x, sc, axes=(0,))
    c = b.keys.reshape((2,))
    assert allclose(c.toarray(), x)

    b = array(x, sc, axes=(0, 1))
    c = b.keys.reshape((2, 3))
    assert allclose(c.toarray(), x)

def test_reshape_keys_errors(sc):

    x = arange(2*3*4).reshape((2, 3, 4))

    b = array(x, sc, axes=(0, 1))
    with pytest.raises(ValueError):
        b.keys.reshape((2, 3, 4))

def test_reshape_values(sc):

    x = arange(2*3*4).reshape((2, 3, 4))

    b = array(x, sc, axes=(0,))
    c = b.values.reshape((4, 3))
    assert c.values.shape == (4, 3)
    assert allclose(c.toarray(), x.reshape((2, 4, 3)))

    b = array(x, sc, axes=(0, 1))
    c = b.values.reshape((1, 4))
    assert allclose(c.toarray(), x.reshape((2, 3, 1, 4)))

    b = array(x, sc, axes=(0, 1))
    c = b.values.reshape((4,))
    assert allclose(c.toarray(), x)

    b = array(x, sc, axes=(0,))
    c = b.values.reshape((3, 4))
    assert allclose(c.toarray(), x)

def test_reshape_values_errors(sc):

    x = arange(2*3*4).reshape((2, 3, 4))

    b = array(x, sc, axes=(0, 1))
    with pytest.raises(ValueError):
        b.values.reshape((2, 3, 4))

def test_transpose_keys(sc):

    x = arange(2*3*4).reshape((2, 3, 4))

    b = array(x, sc, axes=(0, 1))
    c = b.keys.transpose((1, 0))
    assert c.keys.shape == (3, 2)
    assert allclose(c.toarray(), x.transpose((1, 0, 2)))

    b = array(x, sc, axes=(0,))
    c = b.keys.transpose((0,))
    assert allclose(c.toarray(), x)

    b = array(x, sc, axes=(0, 1))
    c = b.keys.transpose((0, 1))
    assert allclose(c.toarray(), x)

def test_transpose_keys_errors(sc):

    x = arange(2*3*4).reshape((2, 3, 4))

    b = array(x, sc, axes=(0, 1))
    with pytest.raises(ValueError):
        b.keys.transpose((0, 2))

    with pytest.raises(ValueError):
        b.keys.transpose((1, 1))

    with pytest.raises(ValueError):
        b.keys.transpose((0,))

def test_transpose_values(sc):

    x = arange(2*3*4).reshape((2, 3, 4))

    b = array(x, sc, axes=(0,))
    c = b.values.transpose((1, 0))
    assert c.values.shape == (4, 3)
    assert allclose(c.toarray(), x.transpose((0, 2, 1)))

    b = array(x, sc, axes=(0,))
    c = b.values.transpose((0, 1))
    assert allclose(c.toarray(), x)

    b = array(x, sc, axes=(0, 1))
    c = b.values.transpose((0,))
    assert allclose(c.toarray(), x.reshape((2, 3, 4)))

def test_traspose_values_errors(sc):

    x = arange(2*3*4).reshape((2, 3, 4))

    b = array(x, sc, axes=(0,))
    with pytest.raises(ValueError):
        b.values.transpose((0, 2))

    with pytest.raises(ValueError):
        b.values.transpose((1, 1))

    with pytest.raises(ValueError):
        b.values.transpose((0,))

def test_getitem_slice(sc):

    x = arange(2*3).reshape((2, 3))

    b = array(x, sc, axes=(0,))
    assert allclose(b[0:1, 0:1].toarray(), x[0:1, 0:1])
    assert allclose(b[0:2, 0:2].toarray(), x[0:2, 0:2])
    assert allclose(b[0:2, 0:3].toarray(), x[0:2, 0:3])
    assert allclose(b[0:2, 0:3:2].toarray(), x[0:2, 0:3:2])
    assert allclose(b[:2, :2].toarray(), x[:2, :2])
    assert allclose(b[1:, 1:].toarray(), x[1:, 1:])

    b = array(x, sc, axes=(0, 1))
    assert allclose(b[0:1, 0:1].toarray(), x[0:1, 0:1])
    assert allclose(b[0:2, 0:2].toarray(), x[0:2, 0:2])
    assert allclose(b[0:2, 0:3].toarray(), x[0:2, 0:3])
    assert allclose(b[0:2, 0:3:2].toarray(), x[0:2, 0:3:2])
    assert allclose(b[:2, :2].toarray(), x[:2, :2])
    assert allclose(b[1:, 1:].toarray(), x[1:, 1:])

def test_getitem_slice_ragged(sc):

    x = arange(10*10*3).reshape((10, 10, 3))

    b = array(x, sc, axes=(0,1))
    assert allclose(b[0:5:2, 0:2].toarray(), x[0:5:2, 0:2])
    assert allclose(b[0:5:3, 0:2].toarray(), x[0:5:3, 0:2])
    assert allclose(b[0:9:3, 0:2].toarray(), x[0:9:3, 0:2])

def test_getitem_int(sc):

    x = arange(2*3).reshape((2, 3))

    b = array(x, sc, axes=(0,))
    assert allclose(b[0, 0], x[0, 0])
    assert allclose(b[0, 1], x[0, 1])
    assert allclose(b[0, 0:1], x[0, 0:1])
    assert allclose(b[1, 2], x[1, 2])
    assert allclose(b[[1], [2]].toarray(), x[[1], [2]])
    assert allclose(b[[1], 2].toarray(), x[[1], 2])

    b = array(x, sc, axes=(0, 1))
    assert allclose(b[0, 0], x[0, 0])
    assert allclose(b[0, 1], x[0, 1])
    assert allclose(b[0, 0:1], x[0, 0:1])
    assert allclose(b[1, 2], x[1, 2])
    assert allclose(b[[1], [2]].toarray(), x[[1], [2]])
    assert allclose(b[[1], 2].toarray(), x[[1], 2])

def test_getitem_list(sc):

    x = arange(3*3*4).reshape((3, 3, 4))

    b = array(x, sc, axes=(0,))
    assert allclose(b[[0, 1], [0, 1], [0, 2]].toarray(), x[[0, 1], [0, 1], [0, 2]])
    assert allclose(b[[0, 1], [0, 2], [0, 3]].toarray(), x[[0, 1], [0, 2], [0, 3]])
    assert allclose(b[[0, 1, 2], [0, 2, 1], [0, 3, 1]].toarray(), x[[0, 1, 2], [0, 2, 1], [0, 3, 1]])

    b = array(x, sc, axes=(0, 1))
    assert allclose(b[[0, 1], [0, 1], [0, 2]].toarray(), x[[0, 1], [0, 1], [0, 2]])
    assert allclose(b[[0, 1], [0, 2], [0, 3]].toarray(), x[[0, 1], [0, 2], [0, 3]])
    assert allclose(b[[0, 1, 2], [0, 2, 1], [0, 3, 1]].toarray(), x[[0, 1, 2], [0, 2, 1], [0, 3, 1]])

def test_getitem_list_array(sc):

    x = arange(3*3*4).reshape((3, 3, 4))

    rows = [[0, 0], [1, 1]]
    cols = [[0, 2], [0, 2]]
    dept = [[0, 3], [0, 3]]

    b = array(x, sc, axes=(0,))
    assert allclose(b[rows, cols, dept].toarray(), x[rows, cols, dept])

    b = array(x, sc, axes=(0,1))
    assert allclose(b[rows, cols, dept].toarray(), x[rows, cols, dept])

def test_swap(sc):
   
    a = arange(2**8).reshape(*(8*[2]))
    b = array(a, sc, axes=(0, 1, 2, 3))

<<<<<<< HEAD
    bs = b.swap([1, 2], [0, 3], size=(2, 2))
    at = a.transpose([0, 3, 4, 7, 1, 2, 5, 6])
    assert allclose(at, bs.toarray())

    bs = b.swap([1, 2], [0, 3], size=50)
    at = a.transpose([0, 3, 4, 7, 1, 2, 5, 6])
    assert allclose(at, bs.toarray())

    bs = b.swap([1, 2], [0, 3])
    at = a.transpose([0, 3, 4, 7, 1, 2, 5, 6])
    assert allclose(at, bs.toarray())

    bs = b.swap([], [])
    at = a.transpose(range(8))
    assert allclose(at, bs.toarray())

def test_transpose(sc):

    n = 4
    perms = list(permutations(range(n), n))

    a = arange(2*3*4*5).reshape(2,3,4,5)
    
    b = array(a, sc, axes=[0,1])
    for p in perms:
        allclose(b.transpose(p).toarray(), b.toarray().transpose(p))

def test_T(sc):

    a = arange(2*3*4*5).reshape(2,3,4,5)

    b = array(a, sc, axes=[0])
    allclose(b.T.toarray(), b.toarray().T)

    b = array(a, sc, axes=[0,1])
    allclose(b.T.toarray(), b.toarray().T)
=======
    bs = b.swap((1, 2), (0, 3), size=(2, 2))
    at = a.transpose((0, 3, 4, 7, 1, 2, 5, 6))
    assert allclose(at, bs.toarray())

    bs = b.swap((1, 2), (0, 3), size=50)
    at = a.transpose((0, 3, 4, 7, 1, 2, 5, 6))
    assert allclose(at, bs.toarray())

    bs = b.swap((1, 2), (0, 3))
    at = a.transpose((0, 3, 4, 7, 1, 2, 5, 6))
    assert allclose(at, bs.toarray())

    bs = b.swap(0, 0)
    at = a.transpose((1, 2, 3, 4, 0, 5, 6, 7))
    assert allclose(at, bs.toarray())
>>>>>>> fe25bcfa

def test_squeeze(sc):

    from numpy import ones as npones

    x = npones((1, 2, 1, 4))
    b = ones((1, 2, 1, 4), sc, axes=(0,))
    assert allclose(b.squeeze().toarray(), x.squeeze())
    assert allclose(b.squeeze((0, 2)).toarray(), x.squeeze((0, 2)))
    assert allclose(b.squeeze(0).toarray(), x.squeeze(0))
    assert allclose(b.squeeze(2).toarray(), x.squeeze(2))
    assert b.squeeze().split == 0
    assert b.squeeze((0, 2)).split == 0
    assert b.squeeze(2).split == 1

    x = npones((1, 2, 1, 4))
    b = ones((1, 2, 1, 4), sc, axes=(0, 1))
    assert allclose(b.squeeze().toarray(), x.squeeze())
    assert allclose(b.squeeze((0, 2)).toarray(), x.squeeze((0, 2)))
    assert allclose(b.squeeze(0).toarray(), x.squeeze(0))
    assert allclose(b.squeeze(2).toarray(), x.squeeze(2))
    assert b.squeeze().split == 1
    assert b.squeeze((0, 2)).split == 1
    assert b.squeeze(2).split == 2

    x = npones((1, 1, 1, 1))
    b = ones((1, 1, 1, 1), sc, axes=(0, 1))
    assert allclose(b.squeeze().toarray(), x.squeeze())<|MERGE_RESOLUTION|>--- conflicted
+++ resolved
@@ -283,23 +283,6 @@
     a = arange(2**8).reshape(*(8*[2]))
     b = array(a, sc, axes=(0, 1, 2, 3))
 
-<<<<<<< HEAD
-    bs = b.swap([1, 2], [0, 3], size=(2, 2))
-    at = a.transpose([0, 3, 4, 7, 1, 2, 5, 6])
-    assert allclose(at, bs.toarray())
-
-    bs = b.swap([1, 2], [0, 3], size=50)
-    at = a.transpose([0, 3, 4, 7, 1, 2, 5, 6])
-    assert allclose(at, bs.toarray())
-
-    bs = b.swap([1, 2], [0, 3])
-    at = a.transpose([0, 3, 4, 7, 1, 2, 5, 6])
-    assert allclose(at, bs.toarray())
-
-    bs = b.swap([], [])
-    at = a.transpose(range(8))
-    assert allclose(at, bs.toarray())
-
 def test_transpose(sc):
 
     n = 4
@@ -311,16 +294,6 @@
     for p in perms:
         allclose(b.transpose(p).toarray(), b.toarray().transpose(p))
 
-def test_T(sc):
-
-    a = arange(2*3*4*5).reshape(2,3,4,5)
-
-    b = array(a, sc, axes=[0])
-    allclose(b.T.toarray(), b.toarray().T)
-
-    b = array(a, sc, axes=[0,1])
-    allclose(b.T.toarray(), b.toarray().T)
-=======
     bs = b.swap((1, 2), (0, 3), size=(2, 2))
     at = a.transpose((0, 3, 4, 7, 1, 2, 5, 6))
     assert allclose(at, bs.toarray())
@@ -336,7 +309,16 @@
     bs = b.swap(0, 0)
     at = a.transpose((1, 2, 3, 4, 0, 5, 6, 7))
     assert allclose(at, bs.toarray())
->>>>>>> fe25bcfa
+
+def test_T(sc):
+
+    a = arange(2*3*4*5).reshape(2,3,4,5)
+
+    b = array(a, sc, axes=[0])
+    allclose(b.T.toarray(), b.toarray().T)
+
+    b = array(a, sc, axes=[0,1])
+    allclose(b.T.toarray(), b.toarray().T)
 
 def test_squeeze(sc):
 
