from numpy import arange, repeat
from itertools import permutations

import pytest

from bolt import array
from bolt.utils import allclose

import generic

def test_shape(sc):

    x = arange(2*3).reshape((2, 3))
    b = array(x, sc)
    assert b.shape == x.shape

    x = arange(2*3*4).reshape((2, 3, 4))
    b = array(x, sc)
    assert b.shape == x.shape


def test_size(sc):

    x = arange(2*3*4).reshape((2, 3, 4))
    b = array(x, sc, axes=(0,))
    assert b.size == x.size


def test_split(sc):

    x = arange(2*3*4).reshape((2, 3, 4))
    b = array(x, sc, axes=(0,))
    assert b.split == 1

    b = array(x, sc, axes=(0, 1))
    assert b.split == 2


def test_mask(sc):

    x = arange(2*3*4).reshape((2, 3, 4))
    b = array(x, sc, axes=(0,))
    assert b.mask == (1, 0, 0)

    b = array(x, sc, axes=(0, 1))
    assert b.mask == (1, 1, 0)

    b = array(x, sc, axes=(0, 1, 2))
    assert b.mask == (1, 1, 1)


def test_value_shape(sc):

    x = arange(2*3).reshape((2, 3))
    b = array(x, sc)
    assert b.values.shape == (3,)

    x = arange(2*3*4).reshape((2, 3, 4))
    b = array(x, sc, axes=(0,))
    assert b.values.shape == (3, 4)


def test_key_shape(sc):

    x = arange(2*3).reshape((2, 3))
    b = array(x, sc)
    assert b.keys.shape == (2,)

    x = arange(2*3*4).reshape((2, 3, 4))
    b = array(x, sc, axes=(0, 1))
    assert b.keys.shape == (2, 3)

def test_ndim(sc):

    x = arange(2**5).reshape(2, 2, 2, 2, 2)
    b = array(x, sc, axes=[0, 1, 2])

    assert b.keys.ndim == 3
    assert b.values.ndim == 2
    assert b.ndim == 5

def test_reshape_keys(sc):

    x = arange(2*3*4).reshape((2, 3, 4))

    b = array(x, sc, axes=(0, 1))
    c = b.keys.reshape((3, 2))
    assert c.keys.shape == (3, 2)
    assert allclose(c.toarray(), x.reshape((3, 2, 4)))

    b = array(x, sc, axes=(0,))
    c = b.keys.reshape((2, 1))
    assert allclose(c.toarray(), x.reshape((2, 1, 3, 4)))

    b = array(x, sc, axes=(0,))
    c = b.keys.reshape((2,))
    assert allclose(c.toarray(), x)

    b = array(x, sc, axes=(0, 1))
    c = b.keys.reshape((2, 3))
    assert allclose(c.toarray(), x)

def test_reshape_keys_errors(sc):

    x = arange(2*3*4).reshape((2, 3, 4))

    b = array(x, sc, axes=(0, 1))
    with pytest.raises(ValueError):
        b.keys.reshape((2, 3, 4))


def test_reshape_values(sc):

    x = arange(2*3*4).reshape((2, 3, 4))

    b = array(x, sc, axes=(0,))
    c = b.values.reshape((4, 3))
    assert c.values.shape == (4, 3)
    assert allclose(c.toarray(), x.reshape((2, 4, 3)))

    b = array(x, sc, axes=(0, 1))
    c = b.values.reshape((1, 4))
    assert allclose(c.toarray(), x.reshape((2, 3, 1, 4)))

    b = array(x, sc, axes=(0, 1))
    c = b.values.reshape((4,))
    assert allclose(c.toarray(), x)

    b = array(x, sc, axes=(0,))
    c = b.values.reshape((3, 4))
    assert allclose(c.toarray(), x)

def test_reshape_values_errors(sc):

    x = arange(2*3*4).reshape((2, 3, 4))

    b = array(x, sc, axes=(0, 1))
    with pytest.raises(ValueError):
        b.values.reshape((2, 3, 4))


def test_transpose_keys(sc):

    x = arange(2*3*4).reshape((2, 3, 4))

    b = array(x, sc, axes=(0, 1))
    c = b.keys.transpose((1, 0))
    assert c.keys.shape == (3, 2)
    assert allclose(c.toarray(), x.transpose((1, 0, 2)))

    b = array(x, sc, axes=(0,))
    c = b.keys.transpose((0,))
    assert allclose(c.toarray(), x)

    b = array(x, sc, axes=(0, 1))
    c = b.keys.transpose((0, 1))
    assert allclose(c.toarray(), x)

def test_transpose_keys_errors(sc):

    x = arange(2*3*4).reshape((2, 3, 4))

    b = array(x, sc, axes=(0, 1))
    with pytest.raises(ValueError):
        b.keys.transpose((0, 2))

    with pytest.raises(ValueError):
        b.keys.transpose((1, 1))

    with pytest.raises(ValueError):
        b.keys.transpose((0,))


def test_transpose_values(sc):

    x = arange(2*3*4).reshape((2, 3, 4))

    b = array(x, sc, axes=(0,))
    c = b.values.transpose((1, 0))
    assert c.values.shape == (4, 3)
    assert allclose(c.toarray(), x.transpose((0, 2, 1)))

    b = array(x, sc, axes=(0,))
    c = b.values.transpose((0, 1))
    assert allclose(c.toarray(), x)

    b = array(x, sc, axes=(0, 1))
    c = b.values.transpose((0,))
    assert allclose(c.toarray(), x.reshape((2, 3, 4)))

def test_traspose_values_errors(sc):

    x = arange(2*3*4).reshape((2, 3, 4))

    b = array(x, sc, axes=(0,))
    with pytest.raises(ValueError):
        b.values.transpose((0, 2))

    with pytest.raises(ValueError):
        b.values.transpose((1, 1))

    with pytest.raises(ValueError):
        b.values.transpose((0,))


"""
Testing functional operators
"""

def test_map(sc):

    import random
    random.seed(42)

    x = arange(2*3*4).reshape(2, 3, 4)
    b = array(x, sc, axes=(0,))

    # Test all map functionality when the base array is split after the first axis
    generic.map_suite(x, b)

    # Split the BoltArraySpark after the second axis and rerun the tests
    b = array(x, sc, axes=(0, 1))
    generic.map_suite(x, b)

def test_reduce(sc):

    from numpy import asarray

    dims = (10, 10, 10)
    area = dims[0] * dims[1]
    arr = asarray([repeat(x,area).reshape(dims[0], dims[1]) for x in range(dims[2])])
    b = array(arr, sc, axes=(0,))

    # Test all reduce functionality when the base array is split after the first axis
    generic.reduce_suite(arr, b)

    # Split the BoltArraySpark after the second axis and rerun the tests
    b = array(arr, sc, axes=(0,1))
    generic.reduce_suite(arr, b)


def test_filter(sc):

    x = arange(2*3*4).reshape(2, 3, 4)
    b = array(x, sc, axes=(0,))

    # Test all filter functionality when the base array is split after the first axis
    generic.filter_suite(x, b)

    # Split the BoltArraySpark after the second axis and rerun the tests
    b = array(x, sc, axes=(0, 1))
    generic.filter_suite(x, b)

def test_mean(sc):
    x = arange(2*3*4).reshape(2, 3, 4)
    b = array(x, sc, axes=(0,))

    assert allclose(b.mean(axes=(0,)) == x.mean(axis=(0,)))
    assert allclose(b.mean(axes=(0,1)) == x.mean(axis=(0,1)))

def test_sum(sc):
    x = arange(2*3*4).reshape(2, 3, 4)
    b = array(x, sc, axes=(0,))

    assert allclose(b.sum(axes=(0,)) == x.sum(axis=(0,)))
    assert allclose(b.sum(axes=(0,1)) == x.sum(axis=(0,1)))

def test_min(sc):
    x = arange(2*3*4).reshape(2, 3, 4)
    b = array(x, sc, axes=(0,))

    assert allclose(b.min(axes=(0,)) == x.min(axis=(0,)))
    assert allclose(b.min(axes=(0,1)) == x.min(axis=(0,1)))

def test_max(sc):
    x = arange(2*3*4).reshape(2, 3, 4)
    b = array(x, sc, axes=(0,))

    assert allclose(b.max(axes=(0,)) == x.max(axis=(0,)))
    assert allclose(b.max(axes=(0,1)) == x.max(axis=(0,1)))

def test_getitem_slice(sc):

    x = arange(2*3).reshape((2, 3))

    b = array(x, sc, axes=(0,))
    assert allclose(b[0:1, 0:1].toarray(), x[0:1, 0:1])
    assert allclose(b[0:2, 0:2].toarray(), x[0:2, 0:2])
    assert allclose(b[0:2, 0:3].toarray(), x[0:2, 0:3])
    assert allclose(b[0:2, 0:3:2].toarray(), x[0:2, 0:3:2])
    assert allclose(b[:2, :2].toarray(), x[:2, :2])
    assert allclose(b[1:, 1:].toarray(), x[1:, 1:])

    b = array(x, sc, axes=(0, 1))
    assert allclose(b[0:1, 0:1].toarray(), x[0:1, 0:1])
    assert allclose(b[0:2, 0:2].toarray(), x[0:2, 0:2])
    assert allclose(b[0:2, 0:3].toarray(), x[0:2, 0:3])
    assert allclose(b[0:2, 0:3:2].toarray(), x[0:2, 0:3:2])
    assert allclose(b[:2, :2].toarray(), x[:2, :2])
    assert allclose(b[1:, 1:].toarray(), x[1:, 1:])

def test_getitem_slice_ragged(sc):

    x = arange(10*10*3).reshape((10, 10, 3))

    b = array(x, sc, axes=(0,1))
    assert allclose(b[0:5:2, 0:2].toarray(), x[0:5:2, 0:2])
    assert allclose(b[0:5:3, 0:2].toarray(), x[0:5:3, 0:2])
    assert allclose(b[0:9:3, 0:2].toarray(), x[0:9:3, 0:2])

def test_getitem_int(sc):

    x = arange(2*3).reshape((2, 3))

    b = array(x, sc, axes=(0,))
    assert allclose(b[0, 0].toarray(), x[0, 0])
    assert allclose(b[0, 1].toarray(), x[0, 1])
    assert allclose(b[0, 0:1].toarray(), x[0, 0:1])
    assert allclose(b[1, 2].toarray(), x[1, 2])
    assert allclose(b[[1], [2]].toarray(), x[[1], [2]])

    b = array(x, sc, axes=(0, 1))
    assert allclose(b[0, 0].toarray(), x[0, 0])
    assert allclose(b[0, 1].toarray(), x[0, 1])
    assert allclose(b[0, 0:1].toarray(), x[0, 0:1])
    assert allclose(b[1, 2].toarray(), x[1, 2])
    assert allclose(b[[1], [2]].toarray(), x[[1], [2]])

def test_getitem_list(sc):

    x = arange(3*3*4).reshape((3, 3, 4))

    b = array(x, sc, axes=(0,))
    assert allclose(b[[0, 1], [0, 1], [0, 2]].toarray(), x[[0, 1], [0, 1], [0, 2]])
    assert allclose(b[[0, 1], [0, 2], [0, 3]].toarray(), x[[0, 1], [0, 2], [0, 3]])
    assert allclose(b[[0, 1, 2], [0, 2, 1], [0, 3, 1]].toarray(), x[[0, 1, 2], [0, 2, 1], [0, 3, 1]])

    b = array(x, sc, axes=(0,1))
    assert allclose(b[[0, 1], [0, 1], [0, 2]].toarray(), x[[0, 1], [0, 1], [0, 2]])
    assert allclose(b[[0, 1], [0, 2], [0, 3]].toarray(), x[[0, 1], [0, 2], [0, 3]])
    assert allclose(b[[0, 1, 2], [0, 2, 1], [0, 3, 1]].toarray(), x[[0, 1, 2], [0, 2, 1], [0, 3, 1]])

def test_getitem_list_array(sc):

    x = arange(3*3*4).reshape((3, 3, 4))

    rows = [[0, 0], [1, 1]]
    cols = [[0, 2], [0, 2]]
    dept = [[0, 3], [0, 3]]

    b = array(x, sc, axes=(0,))
    assert allclose(b[rows, cols, dept].toarray(), x[rows, cols, dept])

    b = array(x, sc, axes=(0,1))
    assert allclose(b[rows, cols, dept].toarray(), x[rows, cols, dept])

def test_swap(sc):

    a = arange(2**8).reshape(*(8*[2]))
    b = array(a, sc, axes=(0, 1, 2, 3))

<<<<<<< HEAD
    bT = b.swap([1,2],[0,3], size=(2,2)).toarray()
    aT = a.transpose([0,3,4,7,1,2,5,6])

    assert allclose(aT, bT)

def test_transpose(sc):

    n = 4
    perms = list(permutations(range(n), n))

    a = arange(2*3*4*5).reshape(2,3,4,5)
    
    b = array(a, sc, axes=[0,1])
    for p in perms:
        allclose(b.transpose(p).toarray(), b.toarray().transpose(p))

=======
>>>>>>> c2d4b47c
    bs = b.swap((1, 2), (0, 3), size=(2, 2))
    at = a.transpose((0, 3, 4, 7, 1, 2, 5, 6))
    assert allclose(at, bs.toarray())

    bs = b.swap((1, 2), (0, 3), size=50)
    at = a.transpose((0, 3, 4, 7, 1, 2, 5, 6))
    assert allclose(at, bs.toarray())

    bs = b.swap((1, 2), (0, 3))
    at = a.transpose((0, 3, 4, 7, 1, 2, 5, 6))
    assert allclose(at, bs.toarray())

    bs = b.swap(0, 0)
    at = a.transpose((1, 2, 3, 4, 0, 5, 6, 7))
    assert allclose(at, bs.toarray())

    bs = b.swap([], 0)
    at = a.transpose((0, 1, 2, 3, 4, 5, 6, 7))
    assert allclose(at, bs.toarray())
    assert bs.split == 5

    bs = b.swap(0, [])
    at = a.transpose((1, 2, 3, 0, 4, 5, 6, 7))
    assert allclose(at, bs.toarray())
    assert bs.split == 3

def test_transpose(sc):

    n = 4
    perms = list(permutations(range(n), n))

    a = arange(2*3*4*5).reshape(2,3,4,5)
    
    b = array(a, sc, axes=[0,1])
    for p in perms:
        allclose(b.transpose(p).toarray(), b.toarray().transpose(p))

def test_T(sc):

    a = arange(2*3*4*5).reshape(2,3,4,5)

    b = array(a, sc, axes=[0])
    allclose(b.T.toarray(), b.toarray().T)

    b = array(a, sc, axes=[0,1])
    allclose(b.T.toarray(), b.toarray().T)

def test_squeeze(sc):

    from numpy import ones as npones

    x = npones((1, 2, 1, 4))
    b = ones((1, 2, 1, 4), sc, axes=(0,))
    assert allclose(b.squeeze().toarray(), x.squeeze())
    assert allclose(b.squeeze((0, 2)).toarray(), x.squeeze((0, 2)))
    assert allclose(b.squeeze(0).toarray(), x.squeeze(0))
    assert allclose(b.squeeze(2).toarray(), x.squeeze(2))
    assert b.squeeze().split == 0
    assert b.squeeze((0, 2)).split == 0
    assert b.squeeze(2).split == 1

    x = npones((1, 2, 1, 4))
    b = ones((1, 2, 1, 4), sc, axes=(0, 1))
    assert allclose(b.squeeze().toarray(), x.squeeze())
    assert allclose(b.squeeze((0, 2)).toarray(), x.squeeze((0, 2)))
    assert allclose(b.squeeze(0).toarray(), x.squeeze(0))
    assert allclose(b.squeeze(2).toarray(), x.squeeze(2))
    assert b.squeeze().split == 1
    assert b.squeeze((0, 2)).split == 1
    assert b.squeeze(2).split == 2

    x = npones((1, 1, 1, 1))
    b = ones((1, 1, 1, 1), sc, axes=(0, 1))
    assert allclose(b.squeeze().toarray(), x.squeeze())<|MERGE_RESOLUTION|>--- conflicted
+++ resolved
@@ -3,7 +3,7 @@
 
 import pytest
 
-from bolt import array
+from bolt import array, ones
 from bolt.utils import allclose
 
 import generic
@@ -255,29 +255,33 @@
     x = arange(2*3*4).reshape(2, 3, 4)
     b = array(x, sc, axes=(0,))
 
-    assert allclose(b.mean(axes=(0,)) == x.mean(axis=(0,)))
-    assert allclose(b.mean(axes=(0,1)) == x.mean(axis=(0,1)))
+    assert allclose(b.mean(axes=(0,)), x.mean(axis=(0,)))
+    assert allclose(b.mean(axes=(0,1)), x.mean(axis=(0,1)))
+    #assert b.mean(axes=(0,1,2)) == x.mean(axis=(0,1,2))
 
 def test_sum(sc):
     x = arange(2*3*4).reshape(2, 3, 4)
     b = array(x, sc, axes=(0,))
 
-    assert allclose(b.sum(axes=(0,)) == x.sum(axis=(0,)))
-    assert allclose(b.sum(axes=(0,1)) == x.sum(axis=(0,1)))
+    assert allclose(b.sum(axes=(0,)), x.sum(axis=(0,)))
+    assert allclose(b.sum(axes=(0,1)), x.sum(axis=(0,1)))
+    #assert b.sum(axes=(0,1,2)) == x.sum(axis=(0,1,2))
 
 def test_min(sc):
     x = arange(2*3*4).reshape(2, 3, 4)
     b = array(x, sc, axes=(0,))
 
-    assert allclose(b.min(axes=(0,)) == x.min(axis=(0,)))
-    assert allclose(b.min(axes=(0,1)) == x.min(axis=(0,1)))
+    assert allclose(b.min(axes=(0,)), x.min(axis=(0,)))
+    assert allclose(b.min(axes=(0,1)), x.min(axis=(0,1)))
+    #assert b.min(axes=(0,1,2)) == x.min(axis=(0,1,2))
 
 def test_max(sc):
     x = arange(2*3*4).reshape(2, 3, 4)
     b = array(x, sc, axes=(0,))
 
-    assert allclose(b.max(axes=(0,)) == x.max(axis=(0,)))
-    assert allclose(b.max(axes=(0,1)) == x.max(axis=(0,1)))
+    assert allclose(b.max(axes=(0,)), x.max(axis=(0,)))
+    assert allclose(b.max(axes=(0,1)), x.max(axis=(0,1)))
+    #assert b.max(axes=(0,1,2)) == x.max(axis=(0,1,2))
 
 def test_getitem_slice(sc):
 
@@ -359,7 +363,6 @@
     a = arange(2**8).reshape(*(8*[2]))
     b = array(a, sc, axes=(0, 1, 2, 3))
 
-<<<<<<< HEAD
     bT = b.swap([1,2],[0,3], size=(2,2)).toarray()
     aT = a.transpose([0,3,4,7,1,2,5,6])
 
@@ -376,8 +379,6 @@
     for p in perms:
         allclose(b.transpose(p).toarray(), b.toarray().transpose(p))
 
-=======
->>>>>>> c2d4b47c
     bs = b.swap((1, 2), (0, 3), size=(2, 2))
     at = a.transpose((0, 3, 4, 7, 1, 2, 5, 6))
     assert allclose(at, bs.toarray())
